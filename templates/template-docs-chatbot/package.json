{
  "name": "template-docs-chatbot",
  "private": true,
  "type": "module",
  "description": "A monorepo template for building documentation chatbots with separate MCP server and agent components",
  "scripts": {
    "build": "turbo run build",
    "dev": "turbo run dev",
    "lint": "turbo run lint",
    "format": "prettier --write \"**/*.{ts,tsx,md}\"",
    "check-types": "turbo run check-types",
    "dev:mcp": "turbo run dev --filter=@templates/mcp-server",
    "dev:agent": "turbo run dev --filter=@templates/agent"
  },
  "devDependencies": {
    "prettier": "^3.6.2",
    "turbo": "^2.5.5",
    "typescript": "5.8.3"
  },
  "packageManager": "pnpm@9.0.0",
  "engines": {
    "node": ">=20.9.0"
<<<<<<< HEAD
  },
  "dependencies": {
    "@ai-sdk/openai": "latest",
    "@mastra/core": "latest",
    "@mastra/libsql": "latest",
    "@mastra/loggers": "latest",
    "@mastra/mcp": "latest",
    "@mastra/memory": "latest",
    "zod": "^3.25.67"
  },
  "devDependencies": {
    "@types/node": "^24.0.10",
    "mastra": "latest",
    "tsx": "^4.20.3",
    "typescript": "^5.8.3",
    "dotenv": "^17.0.1"
=======
>>>>>>> dbc84717
  }
}<|MERGE_RESOLUTION|>--- conflicted
+++ resolved
@@ -2,6 +2,15 @@
   "name": "template-docs-chatbot",
   "private": true,
   "type": "module",
+  "dependencies": {
+    "@ai-sdk/openai": "latest",
+    "@mastra/core": "latest",
+    "@mastra/libsql": "latest",
+    "@mastra/loggers": "latest",
+    "@mastra/mcp": "latest",
+    "@mastra/memory": "latest",
+    "zod": "^3.25.67"
+  },
   "description": "A monorepo template for building documentation chatbots with separate MCP server and agent components",
   "scripts": {
     "build": "turbo run build",
@@ -20,24 +29,5 @@
   "packageManager": "pnpm@9.0.0",
   "engines": {
     "node": ">=20.9.0"
-<<<<<<< HEAD
-  },
-  "dependencies": {
-    "@ai-sdk/openai": "latest",
-    "@mastra/core": "latest",
-    "@mastra/libsql": "latest",
-    "@mastra/loggers": "latest",
-    "@mastra/mcp": "latest",
-    "@mastra/memory": "latest",
-    "zod": "^3.25.67"
-  },
-  "devDependencies": {
-    "@types/node": "^24.0.10",
-    "mastra": "latest",
-    "tsx": "^4.20.3",
-    "typescript": "^5.8.3",
-    "dotenv": "^17.0.1"
-=======
->>>>>>> dbc84717
   }
 }