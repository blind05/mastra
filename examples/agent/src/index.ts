import { z } from 'zod';
import { mastra } from './mastra';

const agent = mastra.getAgent('chefAgent');
const responsesAgent = mastra.getAgent('chefAgentResponses');

async function writeToStdout(textStream) {
  console.log(`\n👨‍🍳 Chef Michel: `);

  for await (const chunk of textStream) {
    // Use only process.stdout.write to create a continuous stream
    process.stdout.write(chunk);
  }

  console.log('\n\n✅ Recipe complete!');
}

async function main() {
  const query1 =
    'In my kitchen I have: pasta, canned tomatoes, garlic, olive oil, and some dried herbs (basil and oregano). What can I make?';
  const pastaResponse = await agent.generate(query1);
  console.log('\n👨‍🍳 Chef Michel:', pastaResponse.text);

  const query2 =
    "I'm over at my friend's house, and they have: chicken thighs, coconut milk, sweet potatoes, and some curry powder.";
  const { textStream } = await agent.stream(query2);

  await writeToStdout(textStream);

  const query3 = 'I want to make lasagna, can you generate a lasagna recipe for me?';
  const lasagnaResponse = await agent.generate(query3, {
    output: z.object({
      ingredients: z.array(
        z.object({
          name: z.string(),
          amount: z.number(),
        }),
      ),
      steps: z.array(z.string()),
    }),
  });

  console.log('\n👨‍🍳 Chef Michel:', lasagnaResponse.object);
  console.log('\n-------------------\n');

  const lasagnaResponseJsonSchema = await agent.generate(query3, {
    output: {
      type: 'object',
      additionalProperties: false,
      required: ['ingredients', 'steps'],
      properties: {
        ingredients: {
          type: 'array',
          items: {
            type: 'object',
            additionalProperties: false,
            properties: {
              name: { type: 'string' },
              amount: { type: 'number' },
            },
            required: ['name', 'amount'],
          },
        },
        steps: {
          type: 'array',
          items: { type: 'string' },
        },
      },
    },
  });

  console.log('\n👨‍🍳 Chef Michel:', lasagnaResponseJsonSchema.object);
  console.log('\n-------------------\n');

  const lasagnaExperimentalResponse = await agent.generate(query3, {
    experimental_output: z.object({
      ingredients: z.array(
        z.object({
          name: z.string(),
          amount: z.number(),
        }),
      ),
      steps: z.array(z.string()),
    }),
  });
  console.log('\n👨‍🍳 Chef Michel:', lasagnaExperimentalResponse.object);
  console.log('\n-------------------\n');

  const { textStream: lasagnaStreamResponse } = await agent.stream(query2, {
    experimental_output: z.object({
      ingredients: z.array(
        z.object({
          name: z.string(),
          amount: z.number(),
        }),
      ),
      steps: z.array(z.string()),
    }),
  });

<<<<<<< HEAD
  await writeToStdout(lasagnaStreamResponse);
=======
  console.log('\n👨‍🍳 Chef Michel: ');

  // Handle the stream
  for await (const chunk of lasagnaStreamResponse.textStream) {
    // Write each chunk without a newline to create a continuous stream
    process.stdout.write(chunk);
  }

  console.log('\n\n✅ Recipe complete!');
}

async function main() {
  // await text();

  // await experimentalTextObject();

  // await generateExperimentalStreamObject();

  // await generateText();

  // await textStream();

  // await generateStream();

  // await textObject();

  // await textObjectJsonSchema();

  // await generateObject();

  // await streamObject();

  // await generateStreamObject();

  const query1 = 'What happened in San Francisco last week?';

  const pastaResponse = await responsesAgent.generate(query1, {
    instructions: 'You take every recipe you get an exaggerate it and use weird ingredients.',
  });

  console.log(pastaResponse.text);
>>>>>>> 5f43505d
}

main();<|MERGE_RESOLUTION|>--- conflicted
+++ resolved
@@ -98,9 +98,6 @@
     }),
   });
 
-<<<<<<< HEAD
-  await writeToStdout(lasagnaStreamResponse);
-=======
   console.log('\n👨‍🍳 Chef Michel: ');
 
   // Handle the stream
@@ -142,7 +139,6 @@
   });
 
   console.log(pastaResponse.text);
->>>>>>> 5f43505d
 }
 
 main();