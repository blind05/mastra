lockfileVersion: '9.0'

settings:
  autoInstallPeers: true
  excludeLinksFromLockfile: false

overrides:
  '@mastra/core': link:../../packages/core
  '@mastra/loggers': link:../../packages/loggers
  '@mastra/voice-openai': link:../../voice/openai
  '@mastra/memory': link:../../packages/memory
  '@mastra/client-js': link:../../client-sdks/client-js
  '@mastra/mcp': link:../../packages/mcp
  '@mastra/libsql': link:../../stores/libsql
<<<<<<< HEAD
  '@mastra/agent-builder': link:../../packages/agent-builder
=======
  '@mastra/evals': link:../../packages/evals
>>>>>>> 77b6cfeb
  mastra: link:../../packages/cli

importers:

  .:
    dependencies:
<<<<<<< HEAD
      '@ai-sdk/anthropic':
        specifier: ^1.2.12
        version: 1.2.12(zod@3.25.67)
      '@ai-sdk/google':
        specifier: ^1.2.22
=======
      '@ai-sdk/google':
        specifier: latest
>>>>>>> 77b6cfeb
        version: 1.2.22(zod@3.25.67)
      '@ai-sdk/openai':
        specifier: latest
        version: 1.3.22(zod@3.25.67)
      '@mastra/agent-builder':
        specifier: link:../../packages/agent-builder
        version: link:../../packages/agent-builder
      '@mastra/client-js':
        specifier: link:../../client-sdks/client-js
        version: link:../../client-sdks/client-js
      '@mastra/core':
        specifier: link:../../packages/core
        version: link:../../packages/core
      '@mastra/evals':
        specifier: link:../../packages/evals
        version: link:../../packages/evals
      '@mastra/libsql':
        specifier: link:../../stores/libsql
        version: link:../../stores/libsql
      '@mastra/loggers':
        specifier: link:../../packages/loggers
        version: link:../../packages/loggers
      '@mastra/mcp':
        specifier: link:../../packages/mcp
        version: link:../../packages/mcp
      '@mastra/memory':
        specifier: link:../../packages/memory
        version: link:../../packages/memory
      '@mastra/voice-openai':
        specifier: link:../../voice/openai
        version: link:../../voice/openai
      ai:
        specifier: ^4.3.16
        version: 4.3.16(react@19.1.0)(zod@3.25.67)
      fetch-to-node:
        specifier: ^2.1.0
        version: 2.1.0
      mastra:
        specifier: link:../../packages/cli
        version: link:../../packages/cli
      zod:
        specifier: ^3.25.67
        version: 3.25.67

packages:

<<<<<<< HEAD
  '@ai-sdk/anthropic@1.2.12':
    resolution: {integrity: sha512-YSzjlko7JvuiyQFmI9RN1tNZdEiZxc+6xld/0tq/VkJaHpEzGAb1yiNxxvmYVcjvfu/PcvCxAAYXmTYQQ63IHQ==}
    engines: {node: '>=18'}
    peerDependencies:
      zod: ^3.0.0

=======
>>>>>>> 77b6cfeb
  '@ai-sdk/google@1.2.22':
    resolution: {integrity: sha512-Ppxu3DIieF1G9pyQ5O1Z646GYR0gkC57YdBqXJ82qvCdhEhZHu0TWhmnOoeIWe2olSbuDeoOY+MfJrW8dzS3Hw==}
    engines: {node: '>=18'}
    peerDependencies:
      zod: ^3.0.0

  '@ai-sdk/openai@1.3.22':
    resolution: {integrity: sha512-QwA+2EkG0QyjVR+7h6FE7iOu2ivNqAVMm9UJZkVxxTk5OIq5fFJDTEI/zICEMuHImTTXR2JjsL6EirJ28Jc4cw==}
    engines: {node: '>=18'}
    peerDependencies:
      zod: ^3.0.0

  '@ai-sdk/provider-utils@2.2.8':
    resolution: {integrity: sha512-fqhG+4sCVv8x7nFzYnFo19ryhAa3w096Kmc3hWxMQfW/TubPOmt3A6tYZhl4mUfQWWQMsuSkLrtjlWuXBVSGQA==}
    engines: {node: '>=18'}
    peerDependencies:
      zod: ^3.23.8

  '@ai-sdk/provider@1.1.3':
    resolution: {integrity: sha512-qZMxYJ0qqX/RfnuIaab+zp8UAeJn/ygXXAffR5I4N0n1IrvA6qBsjc8hXLmBiMV2zoXlifkacF7sEFnYnjBcqg==}
    engines: {node: '>=18'}

  '@ai-sdk/react@1.2.12':
    resolution: {integrity: sha512-jK1IZZ22evPZoQW3vlkZ7wvjYGYF+tRBKXtrcolduIkQ/m/sOAVcVeVDUDvh1T91xCnWCdUGCPZg2avZ90mv3g==}
    engines: {node: '>=18'}
    peerDependencies:
      react: ^18 || ^19 || ^19.0.0-rc
      zod: ^3.23.8
    peerDependenciesMeta:
      zod:
        optional: true

  '@ai-sdk/ui-utils@1.2.11':
    resolution: {integrity: sha512-3zcwCc8ezzFlwp3ZD15wAPjf2Au4s3vAbKsXQVyhxODHcmu0iyPO2Eua6D/vicq/AUm/BAo60r97O6HU+EI0+w==}
    engines: {node: '>=18'}
    peerDependencies:
      zod: ^3.23.8

  '@opentelemetry/api@1.9.0':
    resolution: {integrity: sha512-3giAOQvZiH5F9bMlMiv8+GSPMeqg0dbaeo58/0SlA9sxSqZhnUtxzX9/2FzyhS9sWQf5S0GJE0AKBrFqjpeYcg==}
    engines: {node: '>=8.0.0'}

  '@types/diff-match-patch@1.0.36':
    resolution: {integrity: sha512-xFdR6tkm0MWvBfO8xXCSsinYxHcqkQUlcHeSpMC2ukzOb6lwQAfDmW+Qt0AvlGd8HpsS28qKsB+oPeJn9I39jg==}

  ai@4.3.16:
    resolution: {integrity: sha512-KUDwlThJ5tr2Vw0A1ZkbDKNME3wzWhuVfAOwIvFUzl1TPVDFAXDFTXio3p+jaKneB+dKNCvFFlolYmmgHttG1g==}
    engines: {node: '>=18'}
    peerDependencies:
      react: ^18 || ^19 || ^19.0.0-rc
      zod: ^3.23.8
    peerDependenciesMeta:
      react:
        optional: true

  chalk@5.4.1:
    resolution: {integrity: sha512-zgVZuo2WcZgfUEmsn6eO3kINexW8RAE4maiQ8QNs8CtpPCSyMiYsULR3HQYkm3w8FIA3SberyMJMSldGsW+U3w==}
    engines: {node: ^12.17.0 || ^14.13 || >=16.0.0}

  dequal@2.0.3:
    resolution: {integrity: sha512-0je+qPKHEMohvfRTCEo3CrPG6cAzAYgmzKyxRiYSSDkS6eGJdyVJm7WaYA5ECaAD9wLB2T4EEeymA5aFVcYXCA==}
    engines: {node: '>=6'}

  diff-match-patch@1.0.5:
    resolution: {integrity: sha512-IayShXAgj/QMXgB0IWmKx+rOPuGMhqm5w6jvFxmVenXKIzRqTAAsbBPT3kWQeGANj3jGgvcvv4yK6SxqYmikgw==}

  fetch-to-node@2.1.0:
    resolution: {integrity: sha512-Wq05j6LE1GrWpT2t1YbCkyFY6xKRJq3hx/oRJdWEJpZlik3g25MmdJS6RFm49iiMJw6zpZuBOrgihOgy2jGyAA==}

  json-schema@0.4.0:
    resolution: {integrity: sha512-es94M3nTIfsEPisRafak+HDLfHXnKBhV3vU5eqPcS3flIWqcxJWgXHXiey3YrpaNsanY5ei1VoYEbOzijuq9BA==}

  jsondiffpatch@0.6.0:
    resolution: {integrity: sha512-3QItJOXp2AP1uv7waBkao5nCvhEv+QmJAd38Ybq7wNI74Q+BBmnLn4EDKz6yI9xGAIQoUF87qHt+kc1IVxB4zQ==}
    engines: {node: ^18.0.0 || >=20.0.0}
    hasBin: true

  nanoid@3.3.11:
    resolution: {integrity: sha512-N8SpfPUnUp1bK+PMYW8qSWdl9U+wwNWI4QKxOYDy9JAro3WMX7p2OeVRF9v+347pnakNevPmiHhNmZ2HbFA76w==}
    engines: {node: ^10 || ^12 || ^13.7 || ^14 || >=15.0.1}
    hasBin: true

  react@19.1.0:
    resolution: {integrity: sha512-FS+XFBNvn3GTAWq26joslQgWNoFu08F4kl0J4CgdNKADkdSGXQyTCnKteIAJy96Br6YbpEU1LSzV5dYtjMkMDg==}
    engines: {node: '>=0.10.0'}

  secure-json-parse@2.7.0:
    resolution: {integrity: sha512-6aU+Rwsezw7VR8/nyvKTx8QpWH9FrcYiXXlqC4z5d5XQBDRqtbfsRjnwGyqbi3gddNtWHuEk9OANUotL26qKUw==}

  swr@2.3.3:
    resolution: {integrity: sha512-dshNvs3ExOqtZ6kJBaAsabhPdHyeY4P2cKwRCniDVifBMoG/SVI7tfLWqPXriVspf2Rg4tPzXJTnwaihIeFw2A==}
    peerDependencies:
      react: ^16.11.0 || ^17.0.0 || ^18.0.0 || ^19.0.0

  throttleit@2.1.0:
    resolution: {integrity: sha512-nt6AMGKW1p/70DF/hGBdJB57B8Tspmbp5gfJ8ilhLnt7kkr2ye7hzD6NVG8GGErk2HWF34igrL2CXmNIkzKqKw==}
    engines: {node: '>=18'}

  use-sync-external-store@1.5.0:
    resolution: {integrity: sha512-Rb46I4cGGVBmjamjphe8L/UnvJD+uPPtTkNvX5mZgqdbavhI4EbgIWJiIHXJ8bc/i9EQGPRh4DwEURJ552Do0A==}
    peerDependencies:
      react: ^16.8.0 || ^17.0.0 || ^18.0.0 || ^19.0.0

  zod-to-json-schema@3.24.5:
    resolution: {integrity: sha512-/AuWwMP+YqiPbsJx5D6TfgRTc4kTLjsh5SOcd4bLsfUg2RcEXrFMJl1DGgdHy2aCfsIA/cr/1JM0xcB2GZji8g==}
    peerDependencies:
      zod: ^3.24.1

  zod@3.25.67:
    resolution: {integrity: sha512-idA2YXwpCdqUSKRCACDE6ItZD9TZzy3OZMtpfLoh6oPR47lipysRrJfjzMqFxQ3uJuUPyUeWe1r9vLH33xO/Qw==}

snapshots:

<<<<<<< HEAD
  '@ai-sdk/anthropic@1.2.12(zod@3.25.67)':
    dependencies:
      '@ai-sdk/provider': 1.1.3
      '@ai-sdk/provider-utils': 2.2.8(zod@3.25.67)
      zod: 3.25.67

=======
>>>>>>> 77b6cfeb
  '@ai-sdk/google@1.2.22(zod@3.25.67)':
    dependencies:
      '@ai-sdk/provider': 1.1.3
      '@ai-sdk/provider-utils': 2.2.8(zod@3.25.67)
      zod: 3.25.67

  '@ai-sdk/openai@1.3.22(zod@3.25.67)':
    dependencies:
      '@ai-sdk/provider': 1.1.3
      '@ai-sdk/provider-utils': 2.2.8(zod@3.25.67)
      zod: 3.25.67

  '@ai-sdk/provider-utils@2.2.8(zod@3.25.67)':
    dependencies:
      '@ai-sdk/provider': 1.1.3
      nanoid: 3.3.11
      secure-json-parse: 2.7.0
      zod: 3.25.67

  '@ai-sdk/provider@1.1.3':
    dependencies:
      json-schema: 0.4.0

  '@ai-sdk/react@1.2.12(react@19.1.0)(zod@3.25.67)':
    dependencies:
      '@ai-sdk/provider-utils': 2.2.8(zod@3.25.67)
      '@ai-sdk/ui-utils': 1.2.11(zod@3.25.67)
      react: 19.1.0
      swr: 2.3.3(react@19.1.0)
      throttleit: 2.1.0
    optionalDependencies:
      zod: 3.25.67

  '@ai-sdk/ui-utils@1.2.11(zod@3.25.67)':
    dependencies:
      '@ai-sdk/provider': 1.1.3
      '@ai-sdk/provider-utils': 2.2.8(zod@3.25.67)
      zod: 3.25.67
      zod-to-json-schema: 3.24.5(zod@3.25.67)

  '@opentelemetry/api@1.9.0': {}

  '@types/diff-match-patch@1.0.36': {}

  ai@4.3.16(react@19.1.0)(zod@3.25.67):
    dependencies:
      '@ai-sdk/provider': 1.1.3
      '@ai-sdk/provider-utils': 2.2.8(zod@3.25.67)
      '@ai-sdk/react': 1.2.12(react@19.1.0)(zod@3.25.67)
      '@ai-sdk/ui-utils': 1.2.11(zod@3.25.67)
      '@opentelemetry/api': 1.9.0
      jsondiffpatch: 0.6.0
      zod: 3.25.67
    optionalDependencies:
      react: 19.1.0

  chalk@5.4.1: {}

  dequal@2.0.3: {}

  diff-match-patch@1.0.5: {}

  fetch-to-node@2.1.0: {}

  json-schema@0.4.0: {}

  jsondiffpatch@0.6.0:
    dependencies:
      '@types/diff-match-patch': 1.0.36
      chalk: 5.4.1
      diff-match-patch: 1.0.5

  nanoid@3.3.11: {}

  react@19.1.0: {}

  secure-json-parse@2.7.0: {}

  swr@2.3.3(react@19.1.0):
    dependencies:
      dequal: 2.0.3
      react: 19.1.0
      use-sync-external-store: 1.5.0(react@19.1.0)

  throttleit@2.1.0: {}

  use-sync-external-store@1.5.0(react@19.1.0):
    dependencies:
      react: 19.1.0

  zod-to-json-schema@3.24.5(zod@3.25.67):
    dependencies:
      zod: 3.25.67

  zod@3.25.67: {}<|MERGE_RESOLUTION|>--- conflicted
+++ resolved
@@ -12,27 +12,19 @@
   '@mastra/client-js': link:../../client-sdks/client-js
   '@mastra/mcp': link:../../packages/mcp
   '@mastra/libsql': link:../../stores/libsql
-<<<<<<< HEAD
   '@mastra/agent-builder': link:../../packages/agent-builder
-=======
   '@mastra/evals': link:../../packages/evals
->>>>>>> 77b6cfeb
   mastra: link:../../packages/cli
 
 importers:
 
   .:
     dependencies:
-<<<<<<< HEAD
       '@ai-sdk/anthropic':
         specifier: ^1.2.12
         version: 1.2.12(zod@3.25.67)
       '@ai-sdk/google':
         specifier: ^1.2.22
-=======
-      '@ai-sdk/google':
-        specifier: latest
->>>>>>> 77b6cfeb
         version: 1.2.22(zod@3.25.67)
       '@ai-sdk/openai':
         specifier: latest
@@ -79,15 +71,12 @@
 
 packages:
 
-<<<<<<< HEAD
   '@ai-sdk/anthropic@1.2.12':
     resolution: {integrity: sha512-YSzjlko7JvuiyQFmI9RN1tNZdEiZxc+6xld/0tq/VkJaHpEzGAb1yiNxxvmYVcjvfu/PcvCxAAYXmTYQQ63IHQ==}
     engines: {node: '>=18'}
     peerDependencies:
       zod: ^3.0.0
 
-=======
->>>>>>> 77b6cfeb
   '@ai-sdk/google@1.2.22':
     resolution: {integrity: sha512-Ppxu3DIieF1G9pyQ5O1Z646GYR0gkC57YdBqXJ82qvCdhEhZHu0TWhmnOoeIWe2olSbuDeoOY+MfJrW8dzS3Hw==}
     engines: {node: '>=18'}
@@ -201,15 +190,12 @@
 
 snapshots:
 
-<<<<<<< HEAD
   '@ai-sdk/anthropic@1.2.12(zod@3.25.67)':
     dependencies:
       '@ai-sdk/provider': 1.1.3
       '@ai-sdk/provider-utils': 2.2.8(zod@3.25.67)
       zod: 3.25.67
 
-=======
->>>>>>> 77b6cfeb
   '@ai-sdk/google@1.2.22(zod@3.25.67)':
     dependencies:
       '@ai-sdk/provider': 1.1.3
