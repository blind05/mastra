import { Badge } from '@/ds/components/Badge';
import { ToolsIcon } from '@/ds/icons/ToolsIcon';
import { MemoryIcon } from '@/ds/icons/MemoryIcon';
import { providerMapToIcon } from '../provider-map-icon';
import { useLinkComponent } from '@/lib/framework';
import { GetAgentResponse, GetToolResponse, GetWorkflowResponse } from '@mastra/client-js';
import { AgentMetadataSection } from './agent-metadata-section';
import { AgentMetadataList, AgentMetadataListEmpty, AgentMetadataListItem } from './agent-metadata-list';
import { AgentMetadataWrapper } from './agent-metadata-wrapper';
import { ReactNode, useState } from 'react';
import { WorkflowIcon } from '@/ds/icons/WorkflowIcon';
import { useScorers } from '@/domains/scores';
import { AgentIcon, Icon } from '@/ds/icons';
import { EditIcon, GaugeIcon } from 'lucide-react';
import { AgentMetadataModelSwitcher, AgentMetadataModelSwitcherProps } from './agent-metadata-model-switcher';
import { LoadingBadge } from '@/components/assistant-ui/tools/badges/loading-badge';

export interface AgentMetadataProps {
  agentId: string;
  agent: GetAgentResponse;
  promptSlot: ReactNode;
  hasMemoryEnabled: boolean;
  modelProviders: string[];
  updateModel: AgentMetadataModelSwitcherProps['updateModel'];
}

export interface AgentMetadataNetworkListProps {
  agents: { id: string; name: string }[];
}

export const AgentMetadataNetworkList = ({ agents }: AgentMetadataNetworkListProps) => {
  const { Link, paths } = useLinkComponent();

  if (agents.length === 0) {
    return <AgentMetadataListEmpty>No agents</AgentMetadataListEmpty>;
  }

  return (
    <AgentMetadataList>
      {agents.map(agent => (
        <AgentMetadataListItem key={agent.id}>
          <Link href={paths.agentLink(agent.id)}>
            <Badge variant="success" icon={<AgentIcon />}>
              {agent.name}
            </Badge>
          </Link>
        </AgentMetadataListItem>
      ))}
    </AgentMetadataList>
  );
};

export const AgentMetadata = ({
  agentId,
  agent,
  promptSlot,
  hasMemoryEnabled,
  updateModel,
  modelProviders,
}: AgentMetadataProps) => {
  const [isEditingModel, setIsEditingModel] = useState(false);
  const providerIcon = providerMapToIcon[(agent.provider || 'openai.chat') as keyof typeof providerMapToIcon];

  const networkAgentsMap = agent.agents ?? {};
  const networkAgents = Object.values(networkAgentsMap);

  const agentTools = agent.tools ?? {};
  const tools = Object.keys(agentTools).map(key => agentTools[key]);

  const agentWorkflows = agent.workflows ?? {};
  const workflows = Object.keys(agentWorkflows).map(key => ({ id: key, ...agentWorkflows[key] }));

  return (
    <AgentMetadataWrapper>
      <AgentMetadataSection title="Model">
        {isEditingModel ? (
          <AgentMetadataModelSwitcher
            defaultProvider={agent.provider}
            defaultModel={agent.modelId}
            updateModel={updateModel}
            closeEditor={() => setIsEditingModel(false)}
            modelProviders={modelProviders}
          />
        ) : (
          <div className="flex items-center gap-2">
            <Badge icon={providerIcon} className="font-medium">
              {agent.modelId || 'N/A'}
            </Badge>
            <button
              title="Edit model"
              type="button"
              onClick={() => setIsEditingModel(true)}
              className="text-icon3 hover:text-icon6"
            >
              <Icon>
                <EditIcon />
              </Icon>
            </button>
          </div>
        )}
      </AgentMetadataSection>

      <AgentMetadataSection
        title="Memory"
        hint={{
          link: 'https://mastra.ai/en/docs/agents/agent-memory',
          title: 'Agent Memory documentation',
        }}
      >
        <Badge icon={<MemoryIcon />} variant={hasMemoryEnabled ? 'success' : 'error'} className="font-medium">
          {hasMemoryEnabled ? 'On' : 'Off'}
        </Badge>
      </AgentMetadataSection>

      {networkAgents.length > 0 && (
        <AgentMetadataSection
          title="Agents"
          hint={{
            link: 'https://mastra.ai/en/docs/agents/overview',
            title: 'Agents documentation',
          }}
        >
          <AgentMetadataNetworkList agents={networkAgents} />
        </AgentMetadataSection>
      )}

      <AgentMetadataSection
        title="Tools"
        hint={{
          link: 'https://mastra.ai/en/docs/agents/using-tools-and-mcp',
          title: 'Using Tools and MCP documentation',
        }}
      >
        <AgentMetadataToolList tools={tools} agentId={agentId} />
      </AgentMetadataSection>

      <AgentMetadataSection
        title="Workflows"
        hint={{
          link: 'https://mastra.ai/en/docs/workflows/overview',
          title: 'Workflows documentation',
        }}
      >
        <AgentMetadataWorkflowList workflows={workflows} />
      </AgentMetadataSection>

      <AgentMetadataSection title="Scorers">
        <AgentMetadataScorerList entityId={agent.name} entityType="AGENT" />
      </AgentMetadataSection>
      <AgentMetadataSection title="System Prompt">{promptSlot}</AgentMetadataSection>
    </AgentMetadataWrapper>
  );
};

export interface AgentMetadataToolListProps {
  tools: GetToolResponse[];
  agentId: string;
}

export const AgentMetadataToolList = ({ tools, agentId }: AgentMetadataToolListProps) => {
  const { Link, paths } = useLinkComponent();

  if (tools.length === 0) {
    return <AgentMetadataListEmpty>No tools</AgentMetadataListEmpty>;
  }

  return (
    <AgentMetadataList>
      {tools.map(tool => (
        <AgentMetadataListItem key={tool.id}>
          <Link href={paths.agentToolLink(agentId, tool.id)}>
            <Badge icon={<ToolsIcon className="text-[#ECB047]" />}>{tool.id}</Badge>
          </Link>
        </AgentMetadataListItem>
      ))}
    </AgentMetadataList>
  );
};

export interface AgentMetadataWorkflowListProps {
  workflows: Array<{ id: string } & GetWorkflowResponse>;
}

export const AgentMetadataWorkflowList = ({ workflows }: AgentMetadataWorkflowListProps) => {
  const { Link, paths } = useLinkComponent();

  if (workflows.length === 0) {
    return <AgentMetadataListEmpty>No workflows</AgentMetadataListEmpty>;
  }

  return (
    <AgentMetadataList>
      {workflows.map(workflow => (
        <AgentMetadataListItem key={workflow.id}>
          <Link href={paths.workflowLink(workflow.id)}>
            <Badge icon={<WorkflowIcon className="text-accent3" />}>{workflow.name}</Badge>
          </Link>
        </AgentMetadataListItem>
      ))}
    </AgentMetadataList>
  );
};

interface AgentMetadataScorerListProps {
  entityId: string;
  entityType: string;
}

<<<<<<< HEAD
export const AgentMetadataScorerList = ({ entityId, entityType, computeScorerLink }: AgentMetadataScorerListProps) => {
  const { Link } = useLinkComponent();
  const { data: scorers = {}, isLoading } = useScorers();
=======
export const AgentMetadataScorerList = ({ entityId, entityType }: AgentMetadataScorerListProps) => {
  const { Link, paths } = useLinkComponent();
  const { scorers, isLoading } = useScorers();
>>>>>>> 42a5771e

  const scorerList = Object.keys(scorers)
    .filter(scorerKey => {
      const scorer = scorers[scorerKey];
      if (entityType === 'AGENT') {
        return scorer.agentIds.includes(entityId);
      }

      return scorer.workflowIds.includes(entityId);
    })
    .map(scorerKey => ({ ...scorers[scorerKey], id: scorerKey }));

  if (isLoading) {
    return <LoadingBadge />;
  }

  if (scorerList.length === 0) {
    return <AgentMetadataListEmpty>No Scorers</AgentMetadataListEmpty>;
  }

  return (
    <AgentMetadataList>
      {scorerList.map(scorer => (
        <AgentMetadataListItem key={scorer.id}>
          <Link href={paths.scorerLink(scorer.id)}>
            <Badge icon={<GaugeIcon className="text-icon3" />}>{scorer.scorer.config.name}</Badge>
          </Link>
        </AgentMetadataListItem>
      ))}
    </AgentMetadataList>
  );
};<|MERGE_RESOLUTION|>--- conflicted
+++ resolved
@@ -206,15 +206,9 @@
   entityType: string;
 }
 
-<<<<<<< HEAD
-export const AgentMetadataScorerList = ({ entityId, entityType, computeScorerLink }: AgentMetadataScorerListProps) => {
-  const { Link } = useLinkComponent();
+export const AgentMetadataScorerList = ({ entityId, entityType }: AgentMetadataScorerListProps) => {
+  const { Link, paths } = useLinkComponent();
   const { data: scorers = {}, isLoading } = useScorers();
-=======
-export const AgentMetadataScorerList = ({ entityId, entityType }: AgentMetadataScorerListProps) => {
-  const { Link, paths } = useLinkComponent();
-  const { scorers, isLoading } = useScorers();
->>>>>>> 42a5771e
 
   const scorerList = Object.keys(scorers)
     .filter(scorerKey => {
