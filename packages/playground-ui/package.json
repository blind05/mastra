--- conflicted
+++ resolved
@@ -110,11 +110,7 @@
     "zustand": "^5.0.8"
   },
   "peerDependencies": {
-<<<<<<< HEAD
-    "@mastra/core": ">=0.22.0-0 <0.23.0-0",
-=======
     "@mastra/core": ">=0.22.1-0 <0.24.0-0",
->>>>>>> c576fc0b
     "lucide-react": "^0.474.0",
     "react": ">=19.0.0",
     "react-dom": ">=19.0.0",
