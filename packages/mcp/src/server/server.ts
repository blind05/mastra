--- conflicted
+++ resolved
@@ -690,12 +690,8 @@
       workflowTools[workflowToolName] = {
         name: workflowToolName,
         description: coreTool.description,
-<<<<<<< HEAD
         inputSchema: coreTool.inputSchema,
-=======
-        parameters: coreTool.parameters,
         outputSchema: coreTool.outputSchema,
->>>>>>> 7831b485
         execute: coreTool.execute!,
         toolType: 'workflow',
       };
@@ -750,12 +746,8 @@
       definedConvertedTools[toolName] = {
         name: toolName,
         description: coreTool.description,
-<<<<<<< HEAD
         inputSchema: coreTool.inputSchema,
-=======
-        parameters: coreTool.parameters,
         outputSchema: coreTool.outputSchema,
->>>>>>> 7831b485
         execute: coreTool.execute!,
       };
       this.logger.info(`Registered explicit tool: '${toolName}'`);
@@ -797,390 +789,6 @@
   }
 
   /**
-<<<<<<< HEAD
-   * Register the ListTools handler for listing all available tools.
-   */
-  private registerListToolsHandler() {
-    if (this.listToolsHandlerIsRegistered) {
-      return;
-    }
-    this.listToolsHandlerIsRegistered = true;
-    this.server.setRequestHandler(ListToolsRequestSchema, async () => {
-      this.logger.debug('Handling ListTools request');
-      return {
-        tools: Object.values(this.convertedTools).map(tool => ({
-          name: tool.name,
-          description: tool.description,
-          inputSchema: tool.inputSchema.jsonSchema,
-        })),
-      };
-    });
-  }
-
-  /**
-   * Register the CallTool handler for executing a tool by name.
-   */
-  private registerCallToolHandler() {
-    if (this.callToolHandlerIsRegistered) {
-      return;
-    }
-    this.callToolHandlerIsRegistered = true;
-    this.server.setRequestHandler(CallToolRequestSchema, async request => {
-      const startTime = Date.now();
-      try {
-        const tool = this.convertedTools[request.params.name];
-        if (!tool) {
-          this.logger.warn(`CallTool: Unknown tool '${request.params.name}' requested.`);
-          return {
-            content: [{ type: 'text', text: `Unknown tool: ${request.params.name}` }],
-            isError: true,
-          };
-        }
-
-        this.logger.debug(`CallTool: Invoking '${request.params.name}' with arguments:`, request.params.arguments);
-
-        const validation = await tool.inputSchema.validate?.(request.params.arguments ?? {});
-        if (validation && !validation.success) {
-          this.logger.warn(`CallTool: Invalid tool arguments for '${request.params.name}'`, {
-            errors: validation.error,
-          });
-          return {
-            content: [{ type: 'text', text: `Invalid tool arguments: ${JSON.stringify(validation.error)}` }],
-            isError: true,
-          };
-        }
-        if (!tool.execute) {
-          this.logger.warn(`CallTool: Tool '${request.params.name}' does not have an execute function.`);
-          return {
-            content: [{ type: 'text', text: `Tool '${request.params.name}' does not have an execute function.` }],
-            isError: true,
-          };
-        }
-
-        const result = await tool.execute(validation?.value, { messages: [], toolCallId: '' });
-        const duration = Date.now() - startTime;
-        this.logger.info(`Tool '${request.params.name}' executed successfully in ${duration}ms.`);
-        return {
-          content: [
-            {
-              type: 'text',
-              text: typeof result === 'string' ? result : JSON.stringify(result),
-            },
-          ],
-          isError: false,
-        };
-      } catch (error) {
-        const duration = Date.now() - startTime;
-        if (error instanceof z.ZodError) {
-          this.logger.warn('Invalid tool arguments', {
-            tool: request.params.name,
-            errors: error.errors,
-            duration: `${duration}ms`,
-          });
-          return {
-            content: [
-              {
-                type: 'text',
-                text: `Invalid arguments: ${error.errors.map(e => `${e.path.join('.')}: ${e.message}`).join(', ')}`,
-              },
-            ],
-            isError: true,
-          };
-        }
-        this.logger.error(`Tool execution failed: ${request.params.name}`, { error });
-        return {
-          content: [{ type: 'text', text: `Error: ${error instanceof Error ? error.message : String(error)}` }],
-          isError: true,
-        };
-      }
-    });
-  }
-
-  /**
-   * Register the ListResources handler for listing all available resources.
-   */
-  private registerListResourcesHandler() {
-    if (this.listResourcesHandlerIsRegistered) {
-      return;
-    }
-    this.listResourcesHandlerIsRegistered = true;
-    const capturedResourceOptions = this.resourceOptions; // Capture for TS narrowing
-
-    if (!capturedResourceOptions?.listResources) {
-      this.logger.warn('ListResources capability not supported by server configuration.');
-      return;
-    }
-
-    this.server.setRequestHandler(ListResourcesRequestSchema, async () => {
-      this.logger.debug('Handling ListResources request');
-      if (this.definedResources) {
-        return { resources: this.definedResources };
-      } else {
-        try {
-          const resources = await capturedResourceOptions.listResources();
-          // Cache the resources
-          this.definedResources = resources;
-          this.logger.debug(`Fetched and cached ${this.definedResources.length} resources.`);
-          return { resources: this.definedResources };
-        } catch (error) {
-          this.logger.error('Error fetching resources via listResources():', { error });
-          // Re-throw to let the MCP Server SDK handle formatting the error response
-          throw error;
-        }
-      }
-    });
-  }
-
-  /**
-   * Register the ReadResource handler for reading a resource by URI.
-   */
-  private registerReadResourceHandler({
-    getResourcesCallback,
-  }: {
-    getResourcesCallback: MCPServerResourceContentCallback;
-  }) {
-    if (this.readResourceHandlerIsRegistered) {
-      return;
-    }
-    this.readResourceHandlerIsRegistered = true;
-    this.server.setRequestHandler(ReadResourceRequestSchema, async request => {
-      const startTime = Date.now();
-      const uri = request.params.uri;
-      this.logger.debug(`Handling ReadResource request for URI: ${uri}`);
-
-      if (!this.definedResources) {
-        const resources = await this.resourceOptions?.listResources?.();
-        if (!resources) throw new Error('Failed to load resources');
-        this.definedResources = resources;
-      }
-
-      const resource = this.definedResources?.find(r => r.uri === uri);
-
-      if (!resource) {
-        this.logger.warn(`ReadResource: Unknown resource URI '${uri}' requested.`);
-        throw new Error(`Resource not found: ${uri}`);
-      }
-
-      try {
-        const resourcesOrResourceContent = await getResourcesCallback({ uri });
-        const resourcesContent = Array.isArray(resourcesOrResourceContent)
-          ? resourcesOrResourceContent
-          : [resourcesOrResourceContent];
-        const contents: ResourceContents[] = resourcesContent.map(resourceContent => {
-          const contentItem: ResourceContents = {
-            uri: resource.uri,
-            mimeType: resource.mimeType,
-          };
-          if ('text' in resourceContent) {
-            contentItem.text = resourceContent.text;
-          }
-
-          if ('blob' in resourceContent) {
-            contentItem.blob = resourceContent.blob;
-          }
-
-          return contentItem;
-        });
-        const duration = Date.now() - startTime;
-        this.logger.info(`Resource '${uri}' read successfully in ${duration}ms.`);
-        return {
-          contents,
-        };
-      } catch (error) {
-        const duration = Date.now() - startTime;
-        this.logger.error(`Failed to get content for resource URI '${uri}' in ${duration}ms`, { error });
-        throw error;
-      }
-    });
-  }
-
-  /**
-   * Register the ListResourceTemplates handler.
-   */
-  private registerListResourceTemplatesHandler() {
-    if (this.listResourceTemplatesHandlerIsRegistered) {
-      return;
-    }
-
-    // If this method is called, this.resourceOptions and this.resourceOptions.resourceTemplates should exist
-    // due to the constructor logic checking opts.resources.resourceTemplates.
-    if (!this.resourceOptions || typeof this.resourceOptions.resourceTemplates !== 'function') {
-      this.logger.warn(
-        'ListResourceTemplates handler called, but resourceTemplates function is not available on resourceOptions or not a function.',
-      );
-      // Register a handler that returns empty templates if not properly configured.
-      this.server.setRequestHandler(ListResourceTemplatesRequestSchema, async () => {
-        this.logger.debug('Handling ListResourceTemplates request (no templates configured or resourceOptions issue)');
-        return { resourceTemplates: [] };
-      });
-      this.listResourceTemplatesHandlerIsRegistered = true;
-      return;
-    }
-
-    // Typescript can now infer resourceTemplatesFn is a function.
-    const resourceTemplatesFn = this.resourceOptions.resourceTemplates;
-
-    this.listResourceTemplatesHandlerIsRegistered = true;
-    this.server.setRequestHandler(ListResourceTemplatesRequestSchema, async () => {
-      this.logger.debug('Handling ListResourceTemplates request');
-      if (this.definedResourceTemplates) {
-        return { resourceTemplates: this.definedResourceTemplates };
-      } else {
-        try {
-          const templates = await resourceTemplatesFn(); // Safe to call now
-          this.definedResourceTemplates = templates;
-          this.logger.debug(`Fetched and cached ${this.definedResourceTemplates.length} resource templates.`);
-          return { resourceTemplates: this.definedResourceTemplates };
-        } catch (error) {
-          this.logger.error('Error fetching resource templates via resourceTemplates():', { error });
-          // Re-throw to let the MCP Server SDK handle formatting the error response
-          throw error;
-        }
-      }
-    });
-  }
-
-  /**
-   * Register the SubscribeResource handler.
-   */
-  private registerSubscribeResourceHandler() {
-    if (this.subscribeResourceHandlerIsRegistered) {
-      return;
-    }
-    if (!SubscribeRequestSchema) {
-      this.logger.warn('SubscribeRequestSchema not available, cannot register SubscribeResource handler.');
-      return;
-    }
-    this.subscribeResourceHandlerIsRegistered = true;
-    this.server.setRequestHandler(SubscribeRequestSchema as any, async (request: { params: { uri: string } }) => {
-      const uri = request.params.uri;
-      this.logger.info(`Received resources/subscribe request for URI: ${uri}`);
-      this.subscriptions.add(uri);
-      return {};
-    });
-  }
-
-  /**
-   * Register the UnsubscribeResource handler.
-   */
-  private registerUnsubscribeResourceHandler() {
-    if (this.unsubscribeResourceHandlerIsRegistered) {
-      return;
-    }
-    this.unsubscribeResourceHandlerIsRegistered = true;
-
-    this.server.setRequestHandler(UnsubscribeRequestSchema as any, async (request: { params: { uri: string } }) => {
-      const uri = request.params.uri;
-      this.logger.info(`Received resources/unsubscribe request for URI: ${uri}`);
-      this.subscriptions.delete(uri);
-      return {};
-    });
-  }
-
-  /**
-   * Register the ListPrompts handler.
-   */
-  private registerListPromptsHandler() {
-    if (this.listPromptsHandlerIsRegistered) {
-      return;
-    }
-    this.listPromptsHandlerIsRegistered = true;
-    const capturedPromptOptions = this.promptOptions;
-
-    if (!capturedPromptOptions?.listPrompts) {
-      this.logger.warn('ListPrompts capability not supported by server configuration.');
-      return;
-    }
-
-    this.server.setRequestHandler(ListPromptsRequestSchema, async () => {
-      this.logger.debug('Handling ListPrompts request');
-      if (this.definedPrompts) {
-        return {
-          prompts: this.definedPrompts?.map(p => ({ ...p, version: p.version ?? undefined })),
-        };
-      } else {
-        try {
-          const prompts = await capturedPromptOptions.listPrompts();
-          // Parse and cache the prompts
-          for (const prompt of prompts) {
-            PromptSchema.parse(prompt);
-          }
-          this.definedPrompts = prompts;
-          this.logger.debug(`Fetched and cached ${this.definedPrompts.length} prompts.`);
-          return {
-            prompts: this.definedPrompts?.map(p => ({ ...p, version: p.version ?? undefined })),
-          };
-        } catch (error) {
-          this.logger.error('Error fetching prompts via listPrompts():', {
-            error: error instanceof Error ? error.message : String(error),
-          });
-          // Re-throw to let the MCP Server SDK handle formatting the error response
-          throw error;
-        }
-      }
-    });
-  }
-
-  /**
-   * Register the GetPrompt handler.
-   */
-  private registerGetPromptHandler({
-    getPromptMessagesCallback,
-  }: {
-    getPromptMessagesCallback?: MCPServerPromptMessagesCallback;
-  }) {
-    if (this.getPromptHandlerIsRegistered) return;
-    this.getPromptHandlerIsRegistered = true;
-    // Accept optional version parameter in prompts/get
-    this.server.setRequestHandler(
-      GetPromptRequestSchema,
-      async (request: { params: { name: string; version?: string; arguments?: any } }) => {
-        const startTime = Date.now();
-        const { name, version, arguments: args } = request.params;
-        if (!this.definedPrompts) {
-          const prompts = await this.promptOptions?.listPrompts?.();
-          if (!prompts) throw new Error('Failed to load prompts');
-          this.definedPrompts = prompts;
-        }
-        // Select prompt by name and version (if provided)
-        let prompt;
-        if (version) {
-          prompt = this.definedPrompts?.find(p => p.name === name && p.version === version);
-        } else {
-          // Select the first matching name if no version is provided.
-          prompt = this.definedPrompts?.find(p => p.name === name);
-        }
-        if (!prompt) throw new Error(`Prompt "${name}"${version ? ` (version ${version})` : ''} not found`);
-        // Validate required arguments
-        if (prompt.arguments) {
-          for (const arg of prompt.arguments) {
-            if (arg.required && (args?.[arg.name] === undefined || args?.[arg.name] === null)) {
-              throw new Error(`Missing required argument: ${arg.name}`);
-            }
-          }
-        }
-        try {
-          let messages: any[] = [];
-          if (getPromptMessagesCallback) {
-            messages = await getPromptMessagesCallback({ name, version, args });
-          }
-          const duration = Date.now() - startTime;
-          this.logger.info(
-            `Prompt '${name}'${version ? ` (version ${version})` : ''} retrieved successfully in ${duration}ms.`,
-          );
-          return { prompt, messages };
-        } catch (error) {
-          const duration = Date.now() - startTime;
-          this.logger.error(`Failed to get content for prompt '${name}' in ${duration}ms`, { error });
-          throw error;
-        }
-      },
-    );
-  }
-
-  /**
-=======
->>>>>>> 7831b485
    * Start the MCP server using stdio transport (for Windsurf integration).
    */
   public async startStdio(): Promise<void> {
@@ -1689,12 +1297,8 @@
         id: toolId,
         name: tool.name,
         description: tool.description,
-<<<<<<< HEAD
         inputSchema: tool.inputSchema?.jsonSchema || tool.inputSchema,
-=======
-        inputSchema: tool.parameters?.jsonSchema || tool.parameters,
         outputSchema: tool.outputSchema?.jsonSchema || tool.outputSchema,
->>>>>>> 7831b485
         toolType: tool.toolType,
       })),
     };
@@ -1717,12 +1321,8 @@
     return {
       name: tool.name,
       description: tool.description,
-<<<<<<< HEAD
       inputSchema: tool.inputSchema?.jsonSchema || tool.inputSchema,
-=======
-      inputSchema: tool.parameters?.jsonSchema || tool.parameters,
       outputSchema: tool.outputSchema?.jsonSchema || tool.outputSchema,
->>>>>>> 7831b485
       toolType: tool.toolType,
     };
   }
@@ -1741,12 +1341,7 @@
     executionContext?: { messages?: any[]; toolCallId?: string },
   ): Promise<any> {
     const tool = this.convertedTools[toolId];
-<<<<<<< HEAD
-
-    let validatedArgs: any;
-=======
     let validatedArgs = args;
->>>>>>> 7831b485
     try {
       if (!tool) {
         this.logger.warn(`ExecuteTool: Unknown tool '${toolId}' requested on MCPServer '${this.name}'.`);
