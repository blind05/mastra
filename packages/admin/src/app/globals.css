@tailwind base;
@tailwind components;
@tailwind utilities;

body,
html {
  height: 100%;
  overflow: hidden;
}

body {
  overscroll-behavior-y: none;
  overscroll-behavior-x: none;
}

html {
  /* Official styles (Firefox) */
  scrollbar-color: var(--color-thumb) var(--color-track);
  scrollbar-width: thin;
}

@layer base {
  :root {
    --background: 0 0% 100%;
    --foreground: 0 0% 3.9%;
    --card: 0 0% 100%;
    --card-foreground: 0 0% 3.9%;
    --popover: 0 0% 100%;
    --popover-foreground: 0 0% 3.9%;
    --primary: 0 0% 9%;
    --primary-foreground: 0 0% 98%;
    --secondary: 0 0% 96.1%;
    --secondary-foreground: 0 0% 9%;
    --muted: 0 0% 96.1%;
    --muted-foreground: 0 0% 45.1%;
    --accent: 0 0% 96.1%;
    --accent-foreground: 0 0% 9%;
    --destructive: 0 84.2% 60.2%;
    --destructive-foreground: 0 0% 98%;
    --border: 0 0% 89.8%;
    --input: 0 0% 89.8%;
    --ring: 240deg, 45.7%, 66.1%;
    --radius: 0.5rem;
    --chart-1: 12 76% 61%;
    --chart-2: 173 58% 39%;
    --chart-3: 197 37% 24%;
    --chart-4: 43 74% 66%;
    --chart-5: 27 87% 67%;
    --top-bar-height: 40px;

    --popover: 0 0% 100%;
    --popover-foreground: 0 0% 3.9%;
    --popover-shadow: 0px 4px 24px 0px rgba(0, 0, 0, 0.2);
    --popover-border: rgba(124, 124, 124, 0.44);

    --color-thumb: rgb(64, 64, 64);
    --color-thumb-hover: rgb(96, 96, 96);
    --color-track: transparent;

    --ease-out-quad: cubic-bezier(0.25, 0.46, 0.45, 0.94);

    /**brand colors**/
    --asana-color: #f06a6a;
    --rewatch-color: #20afff;
    --rewatch-color-2: #0036f3;
    --mailchimp-color: #f3df45;
  }

  .dark {
    --panel-bg-1: 0 0% 13%; /* for larger modals */
    --panel-bg-2: 0 0% 21%; /* for smaller dropdown menus */
    --panel-hover: 240 1% 24%;

    --background: 0 0% 3.9%;
    --foreground: 0 0% 98%;
    --card: 0 0% 3.9%;
    --card-foreground: 0 0% 98%;
    --popover: 0 0% 3.9%;
    --popover-foreground: 0 0% 98%;
    --primary: 0 0% 98%;
    --primary-foreground: 0 0% 9%;
    --secondary: 0 0% 14.9%;
    --secondary-foreground: 0 0% 98%;
    --muted: 0 0% 14.9%;
    --muted-foreground: 0 0% 63.9%;
    --accent: 0 0% 14.9%;
    --accent-foreground: 0 0% 98%;
    --destructive: 0 62.8% 30.6%;
    --destructive-foreground: 0 0% 98%;
    --border: 0 0% 14.9%;
    --input: 0 0% 14.9%;
    --ring: 240deg, 45.7%, 66.1%;
    --chart-1: 220 70% 50%;
    --chart-2: 160 60% 45%;
    --chart-3: 30 80% 55%;
    --chart-4: 280 65% 60%;
    --chart-5: 340 75% 55%;

    --popover: var(--panel-bg-2);
    --popover-foreground: var(--panel-hover);
    --popover-border: rgba(124, 124, 124, 0.44);
  }
}

@layer base {
  * {
    @apply border-border;
  }
  body {
    @apply bg-background text-foreground;
  }
}

@layer utilities {
  .no-scrollbar::-webkit-scrollbar {
    display: none;
  }
  .no-scrollbar {
    -ms-overflow-style: none;
    scrollbar-width: none;
  }

  .popover-backdrop-filter {
    backdrop-filter: blur(15px);
  }
  .popover-background {
    background-color: rgba(54, 54, 54, 0.5);
  }
  .popover-border {
    border: 0.5px solid rgba(124, 124, 124, 0.44);
  }
  .popover-shadow {
    box-shadow: 0px 4px 24px 0px rgba(0, 0, 0, 0.2);
  }
  .popover-foreground {
    color: #e0e1ec;
  }
  .popover-dividers-bg {
    background-color: rgba(118, 118, 118, 0.25);
  }

  .popover-kbd-bg {
    background-color: rgba(199, 199, 199, 0.13);
  }
  .bg-popover-action-button {
    background-color: rgba(108, 108, 108, 0.25);
  }
}

/*custom scrollbar*/

::-webkit-scrollbar {
  width: 10px;
  background-color: var(--color-track);
}

::-webkit-scrollbar-thumb {
  background-color: var(--color-thumb);
  border-radius: 1000px;
  border: 2px solid var(--color-track);
  height: 0.6rem;
}

::-webkit-scrollbar-thumb:hover {
  background-color: var(--color-thumb-hover);
}

/* custom classes */

.gradient {
  background: linear-gradient(177deg, #fff -23%, #999 66%);
  background-clip: text;
  -webkit-background-clip: text;
  color: transparent;
}

.kepler-workflows-scroll-area > div {
  height: 100%;
}

.kepler-actions-form-scroll-area > div {
  height: 100%;
  display: block !important;
}

.lid,
.body {
  transition: transform 0.2s;
}

.delete-action-button:hover .lid {
  transform: translateY(-2px);
}

.delete-action-button:hover .body {
  transform: translateY(2px);
}

.shiki code {
  font-size: 14px !important;
}

.shiki code .line {
  max-width: 80%;
}

/**collapsible**/

.CollapsibleContent {
  overflow: hidden;
}
.CollapsibleContent[data-state='open'] {
  animation: slideDown 180ms var(--ease-out-quad) forwards;
}
.CollapsibleContent[data-state='closed'] {
  animation: slideUp 180ms var(--ease-out-quad) forwards;
}

@keyframes slideDown {
  from {
    height: 0;
  }
  to {
    height: var(--radix-collapsible-content-height);
  }
}

@keyframes slideUp {
  from {
    height: var(--radix-collapsible-content-height);
  }
  to {
    height: 0;
  }
}

.db-icon {
  animation: icon-animate 1s infinite;
}

.db-icon:nth-child(2) {
  animation-delay: calc(1s / 6);
}

.db-icon:nth-child(3) {
  animation-delay: calc(1s / 5);
}

@keyframes icon-animate {
  25% {
    opacity: 1;
  }
}

/*shiki custom*/

.no-border pre.shiki {
  border: none;
}

pre.shiki {
  background-color: #1a1a1a !important;
  border-radius: 5px;
  width: 40em;
  height: 20em;
  overflow: scroll;
  border: 1px solid #343434;
}

.shiki code {
  font-size: 12px !important;
}

.gradient-bg {
  position: absolute;
  z-index: 1;
  background: linear-gradient(201deg, #d9d9d9 11.52%, rgba(115, 115, 115, 0) 72.21%);
  background: radial-gradient(
    50.87% 50.85% at 50% 50%,
    rgba(0, 0, 0, 0.15) 42.56%,
    rgba(33, 104, 120, 0.15) 57.93%,
    rgba(0, 0, 0, 0.15) 72.45%
  );
  width: 108.79981rem;
  height: 88.81313rem;
  transform: rotate(-23.537deg) translate(100px, -200px);
  flex-shrink: 0;
  mix-blend-mode: lighten;
  opacity: 0.7;
}

.run-button-container {
  &::before {
    content: '';
    position: absolute;
    width: 1px;
    height: 34px;
    top: -34px;
    z-index: 1;
    left: 50%;
    background-color: #424242;
  }

  &::after {
    content: '';
    position: absolute;
    bottom: -34px;
    width: 1px;
    height: 34px;
    left: 50%;
    z-index: 1;
    background-color: #424242;
  }
}

<<<<<<< HEAD
span[data-state='api']:has(+ button) {
  display: none;
=======
.kepler-token.token.string {
  max-width: 320px;
  white-space: normal;
}

.kepler-token.token.punctuation {
  align-self: flex-end;
>>>>>>> 18a635e4
}<|MERGE_RESOLUTION|>--- conflicted
+++ resolved
@@ -313,10 +313,10 @@
   }
 }
 
-<<<<<<< HEAD
 span[data-state='api']:has(+ button) {
   display: none;
-=======
+}
+
 .kepler-token.token.string {
   max-width: 320px;
   white-space: normal;
@@ -324,5 +324,4 @@
 
 .kepler-token.token.punctuation {
   align-self: flex-end;
->>>>>>> 18a635e4
 }