import {
  Breadcrumb,
  Crumb,
  Header,
  MainContentLayout,
  PageHeader,
  ScoresList,
  ScoresTools,
  ScoreDialog,
  type ScoreEntityOption as EntityOptions,
  KeyValueList,
  useScorer,
  useScoresByScorerId,
} from '@mastra/playground-ui';
import { useParams, Link, useSearchParams } from 'react-router';
import { Skeleton } from '@/components/ui/skeleton';
import { GaugeIcon } from 'lucide-react';
import { format, isToday } from 'date-fns';
import { useEffect, useState } from 'react';
import { useAgents } from '@/hooks/use-agents';
import { cn } from '@/lib/utils';
import { useWorkflows } from '@/hooks/use-workflows';

const listColumns = [
  { name: 'date', label: 'Date', size: '4.5rem' },
  { name: 'time', label: 'Time', size: '6.5rem' },
  { name: 'input', label: 'Input', size: '1fr' },
  { name: 'entityId', label: 'Entity', size: '10rem' },
  { name: 'score', label: 'Score', size: '3rem' },
];

type ScoreItem = {
  id: string;
  date: string;
  time: string;
  input: string;
  entityId: string;
  score: number;
};

export interface ScorerProps {
  computeTraceLink: (traceId: string) => string;
}

export default function Scorer({ computeTraceLink }: ScorerProps) {
  const { scorerId } = useParams()! as { scorerId: string };
  const [searchParams, setSearchParams] = useSearchParams();
  const [selectedScoreId, setSelectedScoreId] = useState<string | undefined>();

  const { scorer, isLoading: isScorerLoading } = useScorer(scorerId!);
  const { data: agents, isLoading: isLoadingAgents } = useAgents();
  const { data: workflows, isLoading: isLoadingWorkflows } = useWorkflows();

  const [selectedEntityOption, setSelectedEntityOption] = useState<EntityOptions | undefined>({
    value: 'all',
    label: 'All',
    type: 'ALL' as const,
  });
  const [dialogIsOpen, setDialogIsOpen] = useState<boolean>(false);

  const agentOptions: EntityOptions[] =
    scorer?.agentIds?.map(agentId => {
      return { value: agentId, label: agentId, type: 'AGENT' as const };
    }) || [];

  const workflowOptions: EntityOptions[] =
    scorer?.workflowIds?.map(workflowId => {
      return { value: workflowId, label: workflowId, type: 'WORKFLOW' as const };
    }) || [];

  const entityOptions: EntityOptions[] = [
    { value: 'all', label: 'All', type: 'ALL' as const },
    ...agentOptions,
    ...workflowOptions,
  ];

  useEffect(() => {
    if (entityOptions) {
      const entityName = searchParams.get('entity');
      const entityOption = entityOptions.find(option => option.value === entityName);
      if (entityOption && entityOption.value !== selectedEntityOption?.value) {
        setSelectedEntityOption(entityOption);
      }
    }
  }, [searchParams, selectedEntityOption, entityOptions]);

  const scorerAgents =
    scorer?.agentIds.map(agentId => {
      return {
        name: agentId,
        id: Object.entries(agents).find(([_, value]) => value.name === agentId)?.[0],
      };
    }) || [];

  const legacyWorkflows = workflows?.[0] || {};
  const currentWorkflows = workflows?.[1] || {};

  const scorerWorkflows =
    scorer?.workflowIds.map(workflowId => {
      return {
        name: workflowId,
        id: Object.entries({ ...legacyWorkflows, ...currentWorkflows }).find(
          ([_, value]) => value.name === workflowId,
        )?.[0],
      };
    }) || [];

  const scorerEntities = [
    ...scorerAgents.map(agent => ({ id: agent.id, name: agent.name, type: 'AGENT' })),
    ...scorerWorkflows.map(workflow => ({ id: workflow.id, name: workflow.name, type: 'WORKFLOW' })),
  ];

  const scoreInfo = [
    {
      key: 'entities',
      label: 'Entities',
      value: (scorerEntities || []).map(entity => ({
        id: entity.id,
        name: entity.name || entity.id,
        path: `${entity.type === 'AGENT' ? '/agents' : '/workflows'}/${entity.name}`,
      })),
    },
  ];

  const handleSelectedEntityChange = (option: EntityOptions | undefined) => {
    option?.value && setSearchParams({ entity: option?.value });
  };

  const [scoresPage, setScoresPage] = useState<number>(0);

  const { data: scoresData, isLoading: isScoresLoading } = useScoresByScorerId({
    scorerId,
    page: scoresPage,
    entityId: selectedEntityOption?.value === 'all' ? undefined : selectedEntityOption?.value,
    entityType: selectedEntityOption?.type === 'ALL' ? undefined : selectedEntityOption?.type,
  });

  const scores = scoresData?.scores || [];
  const scoresTotal = scoresData?.pagination.total;
  const scoresHasMore = scoresData?.pagination.hasMore;
  const scoresPerPage = scoresData?.pagination.perPage;

  const items: ScoreItem[] = scores.map(score => {
    const createdAtDate = new Date(score.createdAt);
    const isTodayDate = isToday(createdAtDate);

    return {
      id: score.id,
      date: isTodayDate ? 'Today' : format(createdAtDate, 'MMM dd'),
      time: format(createdAtDate, 'h:mm:ss aaa'),
<<<<<<< HEAD
      // @ts-expect-error
      input: score?.input?.inputMessages?.[0]?.content || '',
=======
      input: JSON.stringify(score?.input),
>>>>>>> 9ab5ce6a
      entityId: score.entityId,
      score: score.score,
    };
  });

  const handleOnListItem = (id: string) => {
    if (id === selectedScoreId) {
      return setSelectedScoreId(undefined);
    }

    setSelectedScoreId(id);
    setDialogIsOpen(true);
  };

  const toNextItem = () => {
    const currentIndex = scores.findIndex(item => item.id === selectedScoreId);
    const nextItem = scores[currentIndex + 1];

    if (nextItem) {
      setSelectedScoreId(nextItem.id);
    }
  };

  const toPreviousItem = () => {
    const currentIndex = scores.findIndex(item => item.id === selectedScoreId);
    const previousItem = scores[currentIndex - 1];

    if (previousItem) {
      setSelectedScoreId(previousItem.id);
    }
  };

  const thereIsNextItem = () => {
    const currentIndex = scores.findIndex(item => item.id === selectedScoreId);
    return currentIndex < scores.length - 1;
  };

  const thereIsPreviousItem = () => {
    const currentIndex = scores.findIndex(item => item.id === selectedScoreId);
    return currentIndex > 0;
  };

  const handleNextPage = () => {
    if (scoresHasMore) {
      setScoresPage(prev => prev + 1);
    }
  };

  const handlePrevPage = () => {
    if (scoresPage > 0) {
      setScoresPage(prev => prev - 1);
    }
  };

  return (
    <>
      <MainContentLayout>
        <Header>
          <Breadcrumb>
            <Crumb as={Link} to={`/scorers`}>
              Scorers
            </Crumb>

            <Crumb as={Link} to={`/scorers/${scorerId}`} isCurrent>
              {isScorerLoading ? <Skeleton className="w-20 h-4" /> : scorer?.scorer.config.name || 'Not found'}
            </Crumb>
          </Breadcrumb>
        </Header>

        <div className={cn(`grid overflow-y-auto h-full`)}>
          <div className={cn('max-w-[100rem] w-full px-[3rem] mx-auto grid content-start gap-[2rem] h-full')}>
            <PageHeader
              title={scorer?.scorer?.config?.name}
              description={scorer?.scorer?.config?.description}
              icon={<GaugeIcon />}
            />
            <KeyValueList data={scoreInfo} LinkComponent={Link} isLoading={isLoadingAgents || isLoadingWorkflows} />

            <ScoresTools
              selectedEntity={selectedEntityOption}
              entityOptions={entityOptions}
              onEntityChange={handleSelectedEntityChange}
              onReset={() => setSearchParams({ entity: 'all' })}
              isLoading={isScoresLoading || isLoadingAgents || isLoadingWorkflows}
            />

            <ScoresList scores={scores} isLoading={isScoresLoading} />
            {/* <EntryList
              items={items}
              selectedItemId={selectedScoreId}
              onItemClick={handleOnListItem}
              columns={listColumns}
              isLoading={isScoresLoading}
              page={scoresPage}
              perPage={scoresPerPage}
              hasMore={scoresHasMore}
              total={scoresTotal || 0}
              onNextPage={handleNextPage}
              onPrevPage={handlePrevPage}
            /> */}
          </div>
        </div>
      </MainContentLayout>
      <ScoreDialog
        scorer={scorer?.scorer}
        score={scores.find(s => s.id === selectedScoreId)!}
        isOpen={dialogIsOpen}
        onClose={() => setDialogIsOpen(false)}
        onNext={thereIsNextItem() ? toNextItem : undefined}
        onPrevious={thereIsPreviousItem() ? toPreviousItem : undefined}
        computeTraceLink={(traceId, spanId) => `/observability?traceId=${traceId}${spanId ? `&spanId=${spanId}` : ''}`}
      />
    </>
  );
}<|MERGE_RESOLUTION|>--- conflicted
+++ resolved
@@ -148,12 +148,7 @@
       id: score.id,
       date: isTodayDate ? 'Today' : format(createdAtDate, 'MMM dd'),
       time: format(createdAtDate, 'h:mm:ss aaa'),
-<<<<<<< HEAD
-      // @ts-expect-error
-      input: score?.input?.inputMessages?.[0]?.content || '',
-=======
       input: JSON.stringify(score?.input),
->>>>>>> 9ab5ce6a
       entityId: score.entityId,
       score: score.score,
     };
