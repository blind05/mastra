import { createOpenAI } from '@ai-sdk/openai';
import { describe, it, expect, vi } from 'vitest';
import { TextNode } from '../schema';
import { KeywordExtractor } from './keywords';

const openai = createOpenAI({
  apiKey: process.env.OPENAI_API_KEY,
});

const model = openai('gpt-4o');

vi.setConfig({ testTimeout: 10_000, hookTimeout: 10_000 });

describe('KeywordExtractor', () => {
  it('can use a custom model for keywords extraction', async () => {
    const extractor = new KeywordExtractor({ llm: model });
    const node = new TextNode({ text: 'The quick brown fox jumps over the lazy dog.' });
    const result = await extractor.extractKeywordsFromNodes(node);
    expect(result).toHaveProperty('excerptKeywords');
    expect(result.excerptKeywords.length).toBeGreaterThan(0);
  });

  it('handles empty input gracefully', async () => {
    const extractor = new KeywordExtractor();
    const node = new TextNode({ text: '' });
    const result = await extractor.extractKeywordsFromNodes(node);
    expect(result.excerptKeywords).toBe('');
  });

  it('supports prompt customization', async () => {
    const extractor = new KeywordExtractor({
      promptTemplate: 'List keywords in: {context}. Limit to {maxKeywords}.',
    });
    const node = new TextNode({ text: 'Test document for prompt customization.' });
    const result = await extractor.extractKeywordsFromNodes(node);
    expect(result).toHaveProperty('excerptKeywords');
    expect(typeof result.excerptKeywords).toBe('string');
    expect(result.excerptKeywords.length).toBeGreaterThan(0);
  });

  it('extracts keywords from text', async () => {
    const extractor = new KeywordExtractor();
    const node = new TextNode({ text: 'The quick brown fox jumps over the lazy dog.' });
    const result = await extractor.extractKeywordsFromNodes(node);
    expect(result).toHaveProperty('excerptKeywords');
    expect(typeof result.excerptKeywords).toBe('string');
    expect(result.excerptKeywords.length).toBeGreaterThan(0);
  });
<<<<<<< HEAD
  it('handles very long input', { timeout: 30000 }, async () => {
    const extractor = new KeywordExtractor();
    const longText = 'A'.repeat(1000);
    const node = new TextNode({ text: longText });
    const result = await extractor.extractKeywordsFromNodes(node);
    expect(result).toHaveProperty('excerptKeywords');
    expect(typeof result.excerptKeywords).toBe('string');
    expect(result.excerptKeywords.length).toBeGreaterThan(0);
  });
=======
  it(
    'handles very long input',
    {
      timeout: 20_000,
    },
    async () => {
      const extractor = new KeywordExtractor();
      const longText = 'A'.repeat(1000);
      const node = new TextNode({ text: longText });
      const result = await extractor.extractKeywordsFromNodes(node);
      expect(result).toHaveProperty('excerptKeywords');
      expect(typeof result.excerptKeywords).toBe('string');
      expect(result.excerptKeywords.length).toBeGreaterThan(0);
    },
  );
>>>>>>> 04ba0c21

  it('handles whitespace only input', async () => {
    const extractor = new KeywordExtractor();
    const node = new TextNode({ text: '    ' });
    const result = await extractor.extractKeywordsFromNodes(node);
    expect(result.excerptKeywords).toBe('');
  });

  it('handles special characters and emojis', async () => {
    const extractor = new KeywordExtractor();
    const node = new TextNode({ text: '🚀✨🔥' });
    const result = await extractor.extractKeywordsFromNodes(node);
    expect(result).toHaveProperty('excerptKeywords');
    expect(typeof result.excerptKeywords).toBe('string');
    expect(result.excerptKeywords.length).toBeGreaterThan(0);
  });

  it('handles numbers only', async () => {
    const extractor = new KeywordExtractor();
    const node = new TextNode({ text: '1234567890' });
    const result = await extractor.extractKeywordsFromNodes(node);
    expect(result).toHaveProperty('excerptKeywords');
    expect(typeof result.excerptKeywords).toBe('string');
    expect(result.excerptKeywords.length).toBeGreaterThan(0);
  });

  it('handles HTML tags', async () => {
    const extractor = new KeywordExtractor();
    const node = new TextNode({ text: '<h1>Test</h1>' });
    const result = await extractor.extractKeywordsFromNodes(node);
    expect(result).toHaveProperty('excerptKeywords');
    expect(typeof result.excerptKeywords).toBe('string');
    expect(result.excerptKeywords.length).toBeGreaterThan(0);
  });

  it('handles non-English text', async () => {
    const extractor = new KeywordExtractor();
    const node = new TextNode({ text: '这是一个测试文档。' });
    const result = await extractor.extractKeywordsFromNodes(node);
    expect(result).toHaveProperty('excerptKeywords');
    expect(typeof result.excerptKeywords).toBe('string');
    expect(result.excerptKeywords.length).toBeGreaterThan(0);
  });

  it('handles duplicate/repeated text', async () => {
    const extractor = new KeywordExtractor();
    const node = new TextNode({ text: 'repeat repeat repeat' });
    const result = await extractor.extractKeywordsFromNodes(node);
    expect(result).toHaveProperty('excerptKeywords');
    expect(typeof result.excerptKeywords).toBe('string');
    expect(result.excerptKeywords.length).toBeGreaterThan(0);
  });

  it('handles only punctuation', async () => {
    const extractor = new KeywordExtractor();
    const node = new TextNode({ text: '!!!???...' });
    const result = await extractor.extractKeywordsFromNodes(node);
    expect(result).toHaveProperty('excerptKeywords');
    expect(typeof result.excerptKeywords).toBe('string');
    expect(result.excerptKeywords.length).toBeGreaterThan(0);
  });
});<|MERGE_RESOLUTION|>--- conflicted
+++ resolved
@@ -46,21 +46,10 @@
     expect(typeof result.excerptKeywords).toBe('string');
     expect(result.excerptKeywords.length).toBeGreaterThan(0);
   });
-<<<<<<< HEAD
-  it('handles very long input', { timeout: 30000 }, async () => {
-    const extractor = new KeywordExtractor();
-    const longText = 'A'.repeat(1000);
-    const node = new TextNode({ text: longText });
-    const result = await extractor.extractKeywordsFromNodes(node);
-    expect(result).toHaveProperty('excerptKeywords');
-    expect(typeof result.excerptKeywords).toBe('string');
-    expect(result.excerptKeywords.length).toBeGreaterThan(0);
-  });
-=======
   it(
     'handles very long input',
     {
-      timeout: 20_000,
+      timeout: 30_000,
     },
     async () => {
       const extractor = new KeywordExtractor();
@@ -72,7 +61,6 @@
       expect(result.excerptKeywords.length).toBeGreaterThan(0);
     },
   );
->>>>>>> 04ba0c21
 
   it('handles whitespace only input', async () => {
     const extractor = new KeywordExtractor();
