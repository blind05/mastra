--- conflicted
+++ resolved
@@ -1,17 +1,10 @@
 import type { ZodTypeAny } from 'zod';
 import type { Targets } from 'zod-to-json-schema';
 import { SchemaCompatLayer, isArr, isNumber, isObj, isOptional, isString, isUnion } from '../schema-compatibility';
-<<<<<<< HEAD
-import type { SchemaCompatModel } from '../schema-compatibility';
-
-export class MetaSchemaCompatLayer extends SchemaCompatLayer {
-  constructor(model: SchemaCompatModel) {
-=======
 import type { ModelInformation } from '../schema-compatibility';
 
 export class MetaSchemaCompatLayer extends SchemaCompatLayer {
   constructor(model: ModelInformation) {
->>>>>>> 3ba6772a
     super(model);
   }
 
