--- conflicted
+++ resolved
@@ -17,25 +17,34 @@
 async function getVNextWorkflow({ mastra, runtimeContext, workflowId }: VNextWorkflowContext & { workflowId: string }) {
   let workflow: NewWorkflow | undefined;
 
-  const agents = mastra.getAgents();
-
-  if (Object.values(agents || {}).length > 0) {
-    await Promise.all(
-      Object.values(agents).map(async agent => {
-        if ('getWorkflows' in agent) {
-          const wfs = await agent.getWorkflows({ runtimeContext });
-
-          if (wfs?.[workflowId]) {
-            workflow = wfs[workflowId];
+  try {
+    workflow = mastra.vnext_getWorkflow(workflowId);
+    // eslint-disable-next-line
+  } catch (error) {
+    // ignore
+  }
+
+  if (!workflow) {
+    const agents = mastra.getAgents();
+
+    if (Object.values(agents || {}).length > 0) {
+      await Promise.all(
+        Object.values(agents).map(async agent => {
+          if ('getWorkflows' in agent) {
+            const wfs = await agent.getWorkflows({ runtimeContext });
+
+            if (wfs?.[workflowId]) {
+              workflow = wfs[workflowId];
+            }
           }
-        }
-        return {};
-      }),
-    );
+          return {};
+        }),
+      );
+    }
   }
 
   if (!workflow) {
-    workflow = mastra.vnext_getWorkflow(workflowId);
+    throw new Error('Workflow not found');
   }
 
   return { workflow };
@@ -127,14 +136,9 @@
   mastra,
   workflowId,
   runId,
-<<<<<<< HEAD
   runtimeContext,
 }: Pick<VNextWorkflowContext, 'mastra' | 'workflowId' | 'runId' | 'runtimeContext'>): Promise<
-  ReturnType<NewWorkflow['getWorkflowRun']>
-=======
-}: Pick<VNextWorkflowContext, 'mastra' | 'workflowId' | 'runId'>): Promise<
   ReturnType<NewWorkflow['getWorkflowRunById']>
->>>>>>> a0c433bc
 > {
   try {
     if (!workflowId) {
@@ -237,13 +241,8 @@
       throw new HTTPException(400, { message: 'runId required to start run' });
     }
 
-<<<<<<< HEAD
-    const { workflow } = await getVNextWorkflow({ mastra, runtimeContext, workflowId });
-    const run = await workflow.getWorkflowRun(runId);
-=======
-    const workflow = mastra.vnext_getWorkflow(workflowId);
+    const { workflow } = await getVNextWorkflow({ mastra, runtimeContext, workflowId });
     const run = await workflow.getWorkflowRunById(runId);
->>>>>>> a0c433bc
 
     if (!run) {
       throw new HTTPException(404, { message: 'Workflow run not found' });
@@ -276,13 +275,8 @@
       throw new HTTPException(400, { message: 'runId required to watch workflow' });
     }
 
-<<<<<<< HEAD
-    const { workflow } = await getVNextWorkflow({ mastra, runtimeContext, workflowId });
-    const run = await workflow.getWorkflowRun(runId);
-=======
-    const workflow = mastra.vnext_getWorkflow(workflowId);
+    const { workflow } = await getVNextWorkflow({ mastra, runtimeContext, workflowId });
     const run = await workflow.getWorkflowRunById(runId);
->>>>>>> a0c433bc
 
     if (!run) {
       throw new HTTPException(404, { message: 'Workflow run not found' });
@@ -345,13 +339,8 @@
       throw new HTTPException(400, { message: 'step required to resume workflow' });
     }
 
-<<<<<<< HEAD
-    const { workflow } = await getVNextWorkflow({ mastra, runtimeContext, workflowId });
-    const run = await workflow.getWorkflowRun(runId);
-=======
-    const workflow = mastra.vnext_getWorkflow(workflowId);
+    const { workflow } = await getVNextWorkflow({ mastra, runtimeContext, workflowId });
     const run = await workflow.getWorkflowRunById(runId);
->>>>>>> a0c433bc
 
     if (!run) {
       throw new HTTPException(404, { message: 'Workflow run not found' });
@@ -394,13 +383,8 @@
       throw new HTTPException(400, { message: 'step required to resume workflow' });
     }
 
-<<<<<<< HEAD
-    const { workflow } = await getVNextWorkflow({ mastra, runtimeContext, workflowId });
-    const run = await workflow.getWorkflowRun(runId);
-=======
-    const workflow = mastra.vnext_getWorkflow(workflowId);
+    const { workflow } = await getVNextWorkflow({ mastra, runtimeContext, workflowId });
     const run = await workflow.getWorkflowRunById(runId);
->>>>>>> a0c433bc
 
     if (!run) {
       throw new HTTPException(404, { message: 'Workflow run not found' });
