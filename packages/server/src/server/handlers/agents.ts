<<<<<<< HEAD
import { createV4CompatibleResponse } from '@mastra/core/agent';
import type { Agent } from '@mastra/core/agent';
=======
import type { Agent, MastraLanguageModel } from '@mastra/core/agent';
>>>>>>> dbc84717
import { RuntimeContext } from '@mastra/core/runtime-context';
import { stringify } from 'superjson';
import zodToJsonSchema from 'zod-to-json-schema';
import { HTTPException } from '../http-exception';
import type { Context } from '../types';

import { handleError } from './error';
import { validateBody } from './utils';

type GetBody<
  T extends keyof Agent & { [K in keyof Agent]: Agent[K] extends (...args: any) => any ? K : never }[keyof Agent],
> = {
  messages: Parameters<Agent[T]>[0];
} & Parameters<Agent[T]>[1];

// Agent handlers
export async function getAgentsHandler({ mastra, runtimeContext }: Context & { runtimeContext: RuntimeContext }) {
  try {
    const agents = mastra.getAgents();

    const serializedAgentsMap = await Promise.all(
      Object.entries(agents).map(async ([id, agent]) => {
        const instructions = await agent.getInstructions({ runtimeContext });
        const tools = await agent.getTools({ runtimeContext });
        const llm = await agent.getLLM({ runtimeContext });
        const defaultGenerateOptions = await agent.getDefaultGenerateOptions({ runtimeContext });
        const defaultStreamOptions = await agent.getDefaultStreamOptions({ runtimeContext });

        const serializedAgentTools = Object.entries(tools || {}).reduce<any>((acc, [key, tool]) => {
          const _tool = tool as any;
          acc[key] = {
            ..._tool,
            inputSchema: _tool.inputSchema ? stringify(zodToJsonSchema(_tool.inputSchema)) : undefined,
            outputSchema: _tool.outputSchema ? stringify(zodToJsonSchema(_tool.outputSchema)) : undefined,
          };
          return acc;
        }, {});

        let serializedAgentWorkflows = {};

        if ('getWorkflows' in agent) {
          const logger = mastra.getLogger();
          try {
            const workflows = await agent.getWorkflows({ runtimeContext });
            serializedAgentWorkflows = Object.entries(workflows || {}).reduce<any>((acc, [key, workflow]) => {
              return {
                ...acc,
                [key]: {
                  name: workflow.name,
                },
              };
            }, {});
          } catch (error) {
            logger.error('Error getting workflows for agent', { agentName: agent.name, error });
          }
        }

        return {
          id,
          name: agent.name,
          instructions,
          tools: serializedAgentTools,
          workflows: serializedAgentWorkflows,
          provider: llm?.getProvider(),
          modelId: llm?.getModelId(),
          defaultGenerateOptions: defaultGenerateOptions as any,
          defaultStreamOptions: defaultStreamOptions as any,
        };
      }),
    );

    const serializedAgents = serializedAgentsMap.reduce<
      Record<string, Omit<(typeof serializedAgentsMap)[number], 'id'>>
    >((acc, { id, ...rest }) => {
      acc[id] = rest;
      return acc;
    }, {});

    return serializedAgents;
  } catch (error) {
    return handleError(error, 'Error getting agents');
  }
}

export async function getAgentByIdHandler({
  mastra,
  runtimeContext,
  agentId,
  isPlayground = false,
}: Context & { isPlayground?: boolean; runtimeContext: RuntimeContext; agentId: string }) {
  try {
    const agent = mastra.getAgent(agentId);

    if (!agent) {
      throw new HTTPException(404, { message: 'Agent not found' });
    }

    const tools = await agent.getTools({ runtimeContext });

    const serializedAgentTools = Object.entries(tools || {}).reduce<any>((acc, [key, tool]) => {
      const _tool = tool as any;
      acc[key] = {
        ..._tool,
        inputSchema: _tool.inputSchema ? stringify(zodToJsonSchema(_tool.inputSchema)) : undefined,
        outputSchema: _tool.outputSchema ? stringify(zodToJsonSchema(_tool.outputSchema)) : undefined,
      };
      return acc;
    }, {});

    let serializedAgentWorkflows = {};

    if ('getWorkflows' in agent) {
      const logger = mastra.getLogger();
      try {
        const workflows = await agent.getWorkflows({ runtimeContext });

        serializedAgentWorkflows = Object.entries(workflows || {}).reduce<any>((acc, [key, workflow]) => {
          return {
            ...acc,
            [key]: {
              name: workflow.name,
              steps: Object.entries(workflow.steps).reduce<any>((acc, [key, step]) => {
                return {
                  ...acc,
                  [key]: {
                    id: step.id,
                    description: step.description,
                  },
                };
              }, {}),
            },
          };
        }, {});
      } catch (error) {
        logger.error('Error getting workflows for agent', { agentName: agent.name, error });
      }
    }

    let proxyRuntimeContext = runtimeContext;
    if (isPlayground) {
      proxyRuntimeContext = new Proxy(runtimeContext, {
        get(target, prop) {
          if (prop === 'get') {
            return function (key: string) {
              const value = target.get(key);
              return value ?? `<${key}>`;
            };
          }
          return Reflect.get(target, prop);
        },
      });
    }

    const instructions = await agent.getInstructions({ runtimeContext: proxyRuntimeContext });
    const llm = await agent.getLLM({ runtimeContext });
    const defaultGenerateOptions = await agent.getDefaultGenerateOptions({ runtimeContext: proxyRuntimeContext });
    const defaultStreamOptions = await agent.getDefaultStreamOptions({ runtimeContext: proxyRuntimeContext });

    return {
      name: agent.name,
      instructions,
      tools: serializedAgentTools,
      workflows: serializedAgentWorkflows,
      provider: llm?.getProvider(),
      modelId: llm?.getModelId(),
      defaultGenerateOptions: defaultGenerateOptions as any,
      defaultStreamOptions: defaultStreamOptions as any,
    };
  } catch (error) {
    return handleError(error, 'Error getting agent');
  }
}

export async function getEvalsByAgentIdHandler({
  mastra,
  runtimeContext,
  agentId,
}: Context & { runtimeContext: RuntimeContext; agentId: string }) {
  try {
    const agent = mastra.getAgent(agentId);
    const evals = (await mastra.getStorage()?.getEvalsByAgentName?.(agent.name, 'test')) || [];
    const instructions = await agent.getInstructions({ runtimeContext });
    return {
      id: agentId,
      name: agent.name,
      instructions,
      evals,
    };
  } catch (error) {
    return handleError(error, 'Error getting test evals');
  }
}

export async function getLiveEvalsByAgentIdHandler({
  mastra,
  runtimeContext,
  agentId,
}: Context & { runtimeContext: RuntimeContext; agentId: string }) {
  try {
    const agent = mastra.getAgent(agentId);
    const evals = (await mastra.getStorage()?.getEvalsByAgentName?.(agent.name, 'live')) || [];
    const instructions = await agent.getInstructions({ runtimeContext });

    return {
      id: agentId,
      name: agent.name,
      instructions,
      evals,
    };
  } catch (error) {
    return handleError(error, 'Error getting live evals');
  }
}

export async function generateHandler({
  mastra,
  runtimeContext,
  agentId,
  body,
  abortSignal,
}: Context & {
  runtimeContext: RuntimeContext;
  agentId: string;
  body: GetBody<'generate'> & {
    // @deprecated use resourceId
    resourceid?: string;
    runtimeContext?: Record<string, unknown>;
  };
  abortSignal?: AbortSignal;
}) {
  try {
    const agent = mastra.getAgent(agentId);

    console.log('agent', agent);

    if (!agent) {
      throw new HTTPException(404, { message: 'Agent not found' });
    }

    const { messages, resourceId, resourceid, runtimeContext: agentRuntimeContext, ...rest } = body;
    // Use resourceId if provided, fall back to resourceid (deprecated)
    const finalResourceId = resourceId ?? resourceid;

    const finalRuntimeContext = new RuntimeContext<Record<string, unknown>>([
      ...Array.from(runtimeContext.entries()),
      ...Array.from(Object.entries(agentRuntimeContext ?? {})),
    ]);

    validateBody({ messages });

    const result = await agent.generate(messages, {
      ...rest,
      // @ts-expect-error TODO fix types
      resourceId: finalResourceId,
      runtimeContext: finalRuntimeContext,
      signal: abortSignal,
    });

    return result;
  } catch (error) {
    console.log('error', error);
    return handleError(error, 'Error generating from agent');
  }
}

export async function streamGenerateHandler({
  mastra,
  runtimeContext,
  agentId,
  body,
  clientSdkCompat,
  abortSignal,
}: Context & {
  runtimeContext: RuntimeContext;
  agentId: string;
  body: GetBody<'stream'> & {
    runtimeContext?: string;
  };
  clientSdkCompat?: string;
  abortSignal?: AbortSignal;
}): Promise<Response | undefined> {
  try {
    const agent = mastra.getAgent(agentId);

    if (!agent) {
      throw new HTTPException(404, { message: 'Agent not found' });
    }

    const { messages, resourceId, runtimeContext: agentRuntimeContext, ...rest } = body;

    const finalRuntimeContext = new RuntimeContext<Record<string, unknown>>([
      ...Array.from(runtimeContext.entries()),
      ...Array.from(Object.entries(agentRuntimeContext ?? {})),
    ]);

    validateBody({ messages });

    const streamResult = await agent.stream(messages, {
      ...rest,
      // @ts-expect-error TODO fix types
      resourceId,
      runtimeContext: finalRuntimeContext,
      signal: abortSignal,
    });

    const headers = {
      'Transfer-Encoding': 'chunked',
    };

    // Handle text output mode (always returns raw text stream)
    if (rest.output) {
      return streamResult.toTextStreamResponse({ headers });
    }

    // For UI message streams, determine compatibility mode
    // Check for client header override first, then fall back to Mastra config
    const useV4Compat = clientSdkCompat === 'v4' || mastra.getAiSdkCompatMode() === 'v4';

    const uiMessageStream = streamResult.toUIMessageStreamResponse({
      headers,
      sendReasoning: true,
      sendSources: true,
      onError: (error: any) => {
        return `An error occurred while processing your request. ${error instanceof Error ? error.message : JSON.stringify(error)}`;
      },
    });

    // Apply v4 compatibility transformation if needed
    const streamResponse = useV4Compat ? createV4CompatibleResponse(uiMessageStream.body!) : uiMessageStream;

    return streamResponse;
  } catch (error) {
    return handleError(error, 'error streaming agent response');
  }
}

export function streamVNextGenerateHandler({
  mastra,
  runtimeContext,
  agentId,
  body,
  abortSignal,
}: Context & {
  runtimeContext: RuntimeContext;
  agentId: string;
  body: GetBody<'streamVNext'> & {
    runtimeContext?: string;
  };
  abortSignal?: AbortSignal;
}): ReturnType<Agent['streamVNext']> {
  try {
    const agent = mastra.getAgent(agentId);

    if (!agent) {
      throw new HTTPException(404, { message: 'Agent not found' });
    }

    const { messages, runtimeContext: agentRuntimeContext, ...rest } = body;
    const finalRuntimeContext = new RuntimeContext<Record<string, unknown>>([
      ...Array.from(runtimeContext.entries()),
      ...Array.from(Object.entries(agentRuntimeContext ?? {})),
    ]);

    validateBody({ messages });

    const streamResult = agent.streamVNext(messages, {
      ...rest,
      runtimeContext: finalRuntimeContext,
      abortSignal,
    });

    return streamResult;
  } catch (error) {
    return handleError(error, 'error streaming agent response');
  }
}

export function updateAgentModelHandler({
  mastra,
  agentId,
  body,
}: Context & {
  agentId: string;
  body: {
    model: MastraLanguageModel;
  };
}): { message: string } {
  try {
    const agent = mastra.getAgent(agentId);

    if (!agent) {
      throw new HTTPException(404, { message: 'Agent not found' });
    }

    const { model } = body;

    agent.__updateModel({ model });

    return { message: 'Agent model updated' };
  } catch (error) {
    return handleError(error, 'error updating agent model');
  }
}<|MERGE_RESOLUTION|>--- conflicted
+++ resolved
@@ -1,9 +1,5 @@
-<<<<<<< HEAD
 import { createV4CompatibleResponse } from '@mastra/core/agent';
-import type { Agent } from '@mastra/core/agent';
-=======
 import type { Agent, MastraLanguageModel } from '@mastra/core/agent';
->>>>>>> dbc84717
 import { RuntimeContext } from '@mastra/core/runtime-context';
 import { stringify } from 'superjson';
 import zodToJsonSchema from 'zod-to-json-schema';
