import alias from '@rollup/plugin-alias';
import commonjs from '@rollup/plugin-commonjs';
import json from '@rollup/plugin-json';
import nodeResolve from '@rollup/plugin-node-resolve';
import esmShim from '@rollup/plugin-esm-shim';
import { fileURLToPath } from 'node:url';
import { rollup, type InputOptions, type OutputOptions, type Plugin } from 'rollup';
import { esbuild } from './plugins/esbuild';
import { optimizeLodashImports } from '@optimize-lodash/rollup-plugin';
import { analyzeBundle } from './analyze';
import { removeDeployer } from './plugins/remove-deployer';
import { tsConfigPaths } from './plugins/tsconfig-paths';
import { join } from 'node:path';

export async function getInputOptions(
  entryFile: string,
  analyzedBundleInfo: Awaited<ReturnType<typeof analyzeBundle>>,
  platform: 'node' | 'browser',
  env: Record<string, string> = { 'process.env.NODE_ENV': JSON.stringify('production') },
  {
    sourcemap = false,
    isDev = false,
    projectRoot,
    workspaceRoot = undefined,
    enableEsmShim = true,
  }: {
    sourcemap?: boolean;
    isDev?: boolean;
    workspaceRoot?: string;
    projectRoot: string;
    enableEsmShim?: boolean;
  },
): Promise<InputOptions> {
  let nodeResolvePlugin =
    platform === 'node'
      ? nodeResolve({
          preferBuiltins: true,
          exportConditions: ['node'],
        })
      : nodeResolve({
          preferBuiltins: false,
          browser: true,
        });

  const externalsCopy = new Set<string>();
  // make all nested imports external from the same package
  for (const external of analyzedBundleInfo.externalDependencies) {
    if (external.startsWith('@')) {
      const [scope, name] = external.split('/', 3);
      externalsCopy.add(`${scope}/${name}`);
      externalsCopy.add(`${scope}/${name}/*`);
    } else {
      externalsCopy.add(external);
      externalsCopy.add(`${external}/*`);
    }
  }

  const externals = Array.from(externalsCopy);

  const normalizedEntryFile = entryFile.replaceAll('\\', '/');
  return {
    logLevel: process.env.MASTRA_BUNDLER_DEBUG === 'true' ? 'debug' : 'silent',
    treeshake: 'smallest',
    preserveSymlinks: true,
    external: externals,
    plugins: [
      {
        name: 'alias-optimized-deps',
        resolveId(id: string) {
          if (!analyzedBundleInfo.dependencies.has(id)) {
            return null;
          }

          const isInvalidChunk = analyzedBundleInfo.invalidChunks.has(analyzedBundleInfo.dependencies.get(id)!);
          if (isInvalidChunk) {
            return {
              id,
              external: true,
            };
          }

          const filename = analyzedBundleInfo.dependencies.get(id)!;
          // also add projectRoot
          const resolvedPath = join(workspaceRoot || projectRoot, filename);
          return {
            id: resolvedPath,
            external: isDev,
          };
        },
      } satisfies Plugin,
      alias({
        entries: [
          {
            find: /^\#server$/,
            replacement: fileURLToPath(import.meta.resolve('@mastra/deployer/server')).replaceAll('\\', '/'),
          },
          {
            find: /^\@mastra\/server\/(.*)/,
            replacement: `@mastra/server/$1`,
            customResolver: id => {
              if (id.startsWith('@mastra/server')) {
                return {
                  id: fileURLToPath(import.meta.resolve(id)),
                };
              }
            },
          },
          { find: /^\#mastra$/, replacement: normalizedEntryFile },
        ],
      }),
      tsConfigPaths(),
      {
        name: 'tools-rewriter',
        resolveId(id: string) {
          if (id === '#tools') {
            return {
              id: './tools.mjs',
              external: true,
            };
          }
        },
<<<<<<< HEAD
      },
      {
        name: 'telemetry-rewriter',
        resolveId(id: string) {
          if (id === '#telemetry-config') {
            return {
              id: './telemetry-config.mjs',
              external: true,
            };
          }
        },
      },
=======
      } satisfies Plugin,
>>>>>>> 88b756cc
      esbuild({
        platform,
        define: env,
      }),
      optimizeLodashImports(),
      commonjs({
        extensions: ['.js', '.ts'],
        transformMixedEsModules: true,
        esmExternals(id) {
          return externals.includes(id);
        },
      }),
      enableEsmShim ? esmShim() : undefined,
      nodeResolvePlugin,
      // for debugging
      // {
      //   name: 'logger',
      //   //@ts-ignore
      //   resolveId(id, ...args) {
      //     console.log({ id, args });
      //   },
      //   // @ts-ignore
      // transform(code, id) {
      //   if (code.includes('class Duplexify ')) {
      //     console.log({ duplex: id });
      //   }
      // },
      // },
      json(),
      removeDeployer(entryFile, { sourcemap }),
      // treeshake unused imports
      esbuild({
        include: entryFile,
        platform,
      }),
    ].filter(Boolean),
  } satisfies InputOptions;
}

export async function createBundler(
  inputOptions: InputOptions,
  outputOptions: Partial<OutputOptions> & { dir: string },
) {
  const bundler = await rollup(inputOptions);

  return {
    write: () => {
      return bundler.write({
        ...outputOptions,
        format: 'esm',
        entryFileNames: '[name].mjs',
        chunkFileNames: '[name].mjs',
      });
    },
    close: () => {
      return bundler.close();
    },
  };
}<|MERGE_RESOLUTION|>--- conflicted
+++ resolved
@@ -119,7 +119,6 @@
             };
           }
         },
-<<<<<<< HEAD
       },
       {
         name: 'telemetry-rewriter',
@@ -132,9 +131,6 @@
           }
         },
       },
-=======
-      } satisfies Plugin,
->>>>>>> 88b756cc
       esbuild({
         platform,
         define: env,
