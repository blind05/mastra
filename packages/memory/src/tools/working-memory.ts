--- conflicted
+++ resolved
@@ -2,29 +2,6 @@
 import { createTool } from '@mastra/core';
 import { z } from 'zod';
 
-<<<<<<< HEAD
-export const updateWorkingMemoryTool = (memoryConfig?: MemoryConfig): CoreTool => ({
-  description:
-    'Update the working memory with new information. Always pass data as string to the memory field. Never pass an object.',
-  inputSchema: z.object({
-    memory: z
-      .string()
-      .describe(
-        `The ${!!memoryConfig?.workingMemory?.schema ? 'JSON' : 'Markdown'} formatted working memory content to store. This MUST be a string. Never pass an object.`,
-      ),
-  }),
-  __isMastraTool: true,
-  execute: async (params: any) => {
-    const { context, threadId, memory, resourceId } = params;
-    if (!threadId || !memory) {
-      throw new Error('Thread ID and Memory instance are required for working memory updates');
-    }
-
-    let thread = await memory.getThreadById({ threadId });
-
-    if (!thread) {
-      thread = await memory.createThread({
-=======
 export const updateWorkingMemoryTool = (memoryConfig?: MemoryConfig) => {
   return createTool({
     id: 'update-working-memory',
@@ -61,68 +38,11 @@
 
       // Use the new updateWorkingMemory method which handles both thread and resource scope
       await memory.updateWorkingMemory({
->>>>>>> 2fff9115
         threadId,
         resourceId,
         workingMemory: workingMemory,
         memoryConfig,
       });
-<<<<<<< HEAD
-    }
-
-    if (thread.resourceId && thread.resourceId !== resourceId) {
-      throw new Error(`Thread with id ${threadId} resourceId does not match the current resourceId ${resourceId}`);
-    }
-
-    const workingMemory = context.memory;
-
-    // Use the new updateWorkingMemory method which handles both thread and resource scope
-    await memory.updateWorkingMemory({
-      threadId,
-      resourceId: resourceId || thread.resourceId,
-      workingMemory: workingMemory,
-      memoryConfig,
-    });
-
-    return { success: true };
-  },
-});
-
-export const __experimental_updateWorkingMemoryToolVNext = (config: MemoryConfig): CoreTool => ({
-  description: 'Update the working memory with new information.',
-  inputSchema: z.object({
-    newMemory: z
-      .string()
-      .optional()
-      .nullable()
-      .describe(`The ${config.workingMemory?.schema ? 'JSON' : 'Markdown'} formatted working memory content to store`),
-    searchString: z
-      .string()
-      .optional()
-      .nullable()
-      .describe(
-        "The working memory string to find. Will be replaced with the newMemory string. If this is omitted or doesn't exist, the newMemory string will be appended to the end of your working memory. Replacing single lines at a time is encouraged for greater accuracy. If updateReason is not 'append-new-memory', this search string must be provided or the tool call will be rejected.",
-      ),
-    updateReason: z
-      .enum(['append-new-memory', 'clarify-existing-memory', 'replace-irrelevant-memory'])
-      .optional()
-      .nullable()
-      .describe(
-        "The reason you're updating working memory. Passing any value other than 'append-new-memory' requires a searchString to be provided. Defaults to append-new-memory",
-      ),
-  }),
-  __isMastraTool: true,
-  execute: async (params: any) => {
-    const { context, threadId, memory, resourceId } = params;
-    if (!threadId || !memory) {
-      throw new Error('Thread ID and Memory instance are required for working memory updates');
-    }
-
-    let thread = await memory.getThreadById({ threadId });
-
-    if (!thread) {
-      thread = await memory.createThread({
-=======
 
       return { success: true };
     },
@@ -149,6 +69,47 @@
       updateReason: z
         .enum(['append-new-memory', 'clarify-existing-memory', 'replace-irrelevant-memory'])
         .optional()
+        .describe(
+          "The reason you're updating working memory. Passing any value other than 'append-new-memory' requires a searchString to be provided. Defaults to append-new-memory",
+        ),
+    }),
+    execute: async params => {
+      const { context, threadId, memory, resourceId } = params;
+      if (!threadId || !memory || !resourceId) {
+        throw new Error('Thread ID, Memory instance, and resourceId are required for working memory updates');
+      }
+
+      let thread = await memory.getThreadById({ threadId });
+
+      if (!thread) {
+        thread = await memory.createThread({
+          threadId,
+          resourceId,
+          memoryConfig: config,
+        });
+      }
+
+export const __experimental_updateWorkingMemoryToolVNext = (config: MemoryConfig) => {
+  return createTool({
+    id: '__experimental-update-working-memory-v-next',
+    description: 'Update the working memory with new information.',
+    inputSchema: z.object({
+      newMemory: z
+        .string()
+        .optional()
+        .nullable()
+        .describe(`The ${config.workingMemory?.schema ? 'JSON' : 'Markdown'} formatted working memory content to store`),
+      searchString: z
+        .string()
+        .optional()
+        .nullable()
+        .describe(
+          "The working memory string to find. Will be replaced with the newMemory string. If this is omitted or doesn't exist, the newMemory string will be appended to the end of your working memory. Replacing single lines at a time is encouraged for greater accuracy. If updateReason is not 'append-new-memory', this search string must be provided or the tool call will be rejected.",
+        ),
+      updateReason: z
+        .enum(['append-new-memory', 'clarify-existing-memory', 'replace-irrelevant-memory'])
+        .optional()
+        .nullable()
         .describe(
           "The reason you're updating working memory. Passing any value other than 'append-new-memory' requires a searchString to be provided. Defaults to append-new-memory",
         ),
@@ -202,7 +163,6 @@
 
       // Use the new updateWorkingMemory method which handles both thread and resource scope
       const result = await memory.__experimental_updateWorkingMemoryVNext({
->>>>>>> 2fff9115
         threadId,
         resourceId,
         workingMemory: workingMemory,
