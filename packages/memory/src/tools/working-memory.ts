import type { CoreTool, MemoryConfig } from '@mastra/core';
import { z } from 'zod';

<<<<<<< HEAD
export const updateWorkingMemoryTool = ({ format }: { format: WorkingMemoryFormat }): CoreTool => ({
  description: 'Update the working memory with new information',
  inputSchema: z.object({
=======
export const updateWorkingMemoryTool = (memoryConfig?: MemoryConfig): CoreTool => ({
  description:
    'Update the working memory with new information. Always pass data as string to the memory field. Never pass an object.',
  parameters: z.object({
>>>>>>> 808b4932
    memory: z
      .string()
      .describe(
        `The ${!!memoryConfig?.workingMemory?.schema ? 'JSON' : 'Markdown'} formatted working memory content to store. This MUST be a string. Never pass an object.`,
      ),
  }),
  __isMastraTool: true,
  execute: async (params: any) => {
    const { context, threadId, memory, resourceId } = params;
    if (!threadId || !memory) {
      throw new Error('Thread ID and Memory instance are required for working memory updates');
    }

    const thread = await memory.getThreadById({ threadId });

    if (!thread) {
      throw new Error(`Thread ${threadId} not found`);
    }

    if (thread.resourceId && thread.resourceId !== resourceId) {
      throw new Error(`Thread with id ${threadId} resourceId does not match the current resourceId ${resourceId}`);
    }

    const workingMemory = context.memory;

    // Use the new updateWorkingMemory method which handles both thread and resource scope
    await memory.updateWorkingMemory({
      threadId,
      resourceId: resourceId || thread.resourceId,
      workingMemory: workingMemory,
      memoryConfig,
    });

    return { success: true };
  },
});

export const __experimental_updateWorkingMemoryToolVNext = (config: MemoryConfig): CoreTool => ({
  description: 'Update the working memory with new information.',
  parameters: z.object({
    newMemory: z
      .string()
      .optional()
      .nullable()
      .describe(`The ${config.workingMemory?.schema ? 'JSON' : 'Markdown'} formatted working memory content to store`),
    searchString: z
      .string()
      .optional()
      .nullable()
      .describe(
        "The working memory string to find. Will be replaced with the newMemory string. If this is omitted or doesn't exist, the newMemory string will be appended to the end of your working memory. Replacing single lines at a time is encouraged for greater accuracy. If updateReason is not 'append-new-memory', this search string must be provided or the tool call will be rejected.",
      ),
    updateReason: z
      .enum(['append-new-memory', 'clarify-existing-memory', 'replace-irrelevant-memory'])
      .optional()
      .nullable()
      .describe(
        "The reason you're updating working memory. Passing any value other than 'append-new-memory' requires a searchString to be provided. Defaults to append-new-memory",
      ),
  }),
  execute: async (params: any) => {
    const { context, threadId, memory, resourceId } = params;
    if (!threadId || !memory) {
      throw new Error('Thread ID and Memory instance are required for working memory updates');
    }

    const thread = await memory.getThreadById({ threadId });

    if (!thread) {
      throw new Error(`Thread ${threadId} not found`);
    }

    if (thread.resourceId && thread.resourceId !== resourceId) {
      throw new Error(`Thread with id ${threadId} resourceId does not match the current resourceId ${resourceId}`);
    }

    const workingMemory = context.newMemory || '';
    if (!context.updateReason) context.updateReason = `append-new-memory`;

    if (
      context.searchString &&
      config.workingMemory?.scope === `resource` &&
      context.updateReason === `replace-irrelevant-memory`
    ) {
      // don't allow replacements due to something not being relevant to the current conversation
      // if there's no searchString, then we will append.
      context.searchString = undefined;
    }

    if (context.updateReason === `append-new-memory` && context.searchString) {
      // do not find/replace when append-new-memory is selected
      // some models get confused and pass a search string even when they don't want to replace it.
      // TODO: maybe they're trying to add new info after the search string?
      context.searchString = undefined;
    }

    if (context.updateReason !== `append-new-memory` && !context.searchString) {
      return {
        success: false,
        reason: `updateReason was ${context.updateReason} but no searchString was provided. Unable to replace undefined with "${context.newMemory}"`,
      };
    }

    // Use the new updateWorkingMemory method which handles both thread and resource scope
    const result = await memory.__experimental_updateWorkingMemoryVNext({
      threadId,
      resourceId: resourceId || thread.resourceId,
      workingMemory: workingMemory,
      searchString: context.searchString,
      memoryConfig: config,
    });

    if (result) {
      return result;
    }

    return { success: true };
  },
});<|MERGE_RESOLUTION|>--- conflicted
+++ resolved
@@ -1,16 +1,10 @@
 import type { CoreTool, MemoryConfig } from '@mastra/core';
 import { z } from 'zod';
 
-<<<<<<< HEAD
-export const updateWorkingMemoryTool = ({ format }: { format: WorkingMemoryFormat }): CoreTool => ({
-  description: 'Update the working memory with new information',
-  inputSchema: z.object({
-=======
 export const updateWorkingMemoryTool = (memoryConfig?: MemoryConfig): CoreTool => ({
   description:
     'Update the working memory with new information. Always pass data as string to the memory field. Never pass an object.',
-  parameters: z.object({
->>>>>>> 808b4932
+  inputSchema: z.object({
     memory: z
       .string()
       .describe(
@@ -50,7 +44,7 @@
 
 export const __experimental_updateWorkingMemoryToolVNext = (config: MemoryConfig): CoreTool => ({
   description: 'Update the working memory with new information.',
-  parameters: z.object({
+  inputSchema: z.object({
     newMemory: z
       .string()
       .optional()
@@ -71,6 +65,7 @@
         "The reason you're updating working memory. Passing any value other than 'append-new-memory' requires a searchString to be provided. Defaults to append-new-memory",
       ),
   }),
+  __isMastraTool: true,
   execute: async (params: any) => {
     const { context, threadId, memory, resourceId } = params;
     if (!threadId || !memory) {
