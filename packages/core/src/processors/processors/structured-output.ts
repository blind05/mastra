--- conflicted
+++ resolved
@@ -62,26 +62,6 @@
         console.log('textContent', textContent);
 
         try {
-<<<<<<< HEAD
-          const modelDef = await this.structuringAgent.getModel({ runtimeContext: new RuntimeContext() });
-
-          let structuredResult;
-          if (modelDef.specificationVersion === 'v1') {
-            // Use structuring agent to extract structured data from the unstructured text
-            structuredResult = await this.structuringAgent.generate(
-              `Extract and structure the key information from the following text according to the specified schema. Keep the original meaning and details:\n\n${textContent}`,
-              {
-                output: this.schema,
-              },
-            );
-          } else {
-            structuredResult = await this.structuringAgent.generateVNext(
-              `Extract and structure the key information from the following text according to the specified schema. Keep the original meaning and details:\n\n${textContent}`,
-              {
-                output: this.schema,
-              },
-            );
-=======
           const modelDef = await this.structuringAgent.getModel();
           let structuredResult;
           const prompt = `Extract and structure the key information from the following text according to the specified schema. Keep the original meaning and details:\n\n${textContent}`;
@@ -96,7 +76,6 @@
             structuredResult = await this.structuringAgent.generate(prompt, {
               output: schema,
             });
->>>>>>> 36a3be8e
           }
 
           if (!structuredResult.object) {
