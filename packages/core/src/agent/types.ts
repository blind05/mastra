<<<<<<< HEAD
import type { LanguageModelV2 } from '@ai-sdk/provider-v5';
import type { GenerateTextOnStepFinishCallback, LanguageModelV1, TelemetrySettings } from 'ai';
=======
import type { GenerateTextOnStepFinishCallback, TelemetrySettings } from 'ai';
>>>>>>> a741ddea
import type { JSONSchema7 } from 'json-schema';
import type { z, ZodSchema, ZodTypeAny } from 'zod';
import type { AISpan, AISpanType, AITracingContext } from '../ai-tracing';
import type { Metric } from '../eval';
import type {
  CoreMessage,
  DefaultLLMStreamOptions,
  DefaultLLMStreamObjectOptions,
  DefaultLLMTextObjectOptions,
  DefaultLLMTextOptions,
  OutputType,
} from '../llm';
import type {
  StreamTextOnFinishCallback,
  StreamTextOnStepFinishCallback,
  StreamObjectOnFinishCallback,
} from '../llm/model/base.types';
import type { MastraLanguageModel } from '../llm/model/shared.types';
import type { Mastra } from '../mastra';
import type { MastraMemory } from '../memory/memory';
import type { MemoryConfig, StorageThreadType } from '../memory/types';
import type { InputProcessor, OutputProcessor } from '../processors/index';
import type { RuntimeContext } from '../runtime-context';
import type { MastraScorers } from '../scores';
import type { ToolAction, VercelTool, VercelToolV5 } from '../tools';
import type { DynamicArgument } from '../types';
import type { CompositeVoice } from '../voice';
import type { Workflow } from '../workflows';
import type { AgentVNextStreamOptions } from './agent.types';

export type { MastraMessageV2, MastraMessageContentV2, UIMessageWithMetadata, MessageList } from './message-list/index';
export type { Message as AiMessageType } from 'ai';

export type ToolsInput = Record<string, ToolAction<any, any, any> | VercelTool | VercelToolV5>;

export type AgentAISpanProperties = {
  agentAISpan?: AISpan<AISpanType.AGENT_RUN>;
};

export type ToolsetsInput = Record<string, ToolsInput>;

<<<<<<< HEAD
export type MastraLanguageModel = LanguageModelV1 | LanguageModelV2;

=======
>>>>>>> a741ddea
type FallbackFields<S extends ZodTypeAny> =
  | { errorStrategy?: 'strict' | 'warn'; fallbackValue?: never }
  | { errorStrategy: 'fallback'; fallbackValue: z.infer<S> };

export type StructuredOutputOptions<S extends ZodTypeAny = ZodTypeAny> = {
  /** Zod schema to validate the output against */
  schema: S;

  /** Model to use for the internal structuring agent */
  model: MastraLanguageModel;

  /**
   * Custom instructions for the structuring agent.
   * If not provided, will generate instructions based on the schema.
   */
  instructions?: string;
} & FallbackFields<S>;

export interface AgentConfig<
  TAgentId extends string = string,
  TTools extends ToolsInput = ToolsInput,
  TMetrics extends Record<string, Metric> = Record<string, Metric>,
> {
  id?: TAgentId;
  name: TAgentId;
  description?: string;
  instructions: DynamicArgument<string>;
  model: DynamicArgument<MastraLanguageModel>;
  tools?: DynamicArgument<TTools>;
  workflows?: DynamicArgument<Record<string, Workflow>>;
  defaultGenerateOptions?: DynamicArgument<AgentGenerateOptions>;
  defaultStreamOptions?: DynamicArgument<AgentStreamOptions>;
  defaultVNextStreamOptions?: DynamicArgument<AgentVNextStreamOptions>;
  mastra?: Mastra;
  scorers?: DynamicArgument<MastraScorers>;
  evals?: TMetrics;
  memory?: DynamicArgument<MastraMemory>;
  voice?: CompositeVoice;
  inputProcessors?: DynamicArgument<InputProcessor[]>;
  outputProcessors?: DynamicArgument<OutputProcessor[]>;
}

export type AgentMemoryOption = {
  thread: string | (Partial<StorageThreadType> & { id: string });
  resource: string;
  options?: MemoryConfig;
};

/**
 * Options for generating responses with an agent
 * @template OUTPUT - The schema type for structured output (Zod schema or JSON schema)
 * @template EXPERIMENTAL_OUTPUT - The schema type for structured output generation alongside tool calls (Zod schema or JSON schema)
 */
export type AgentGenerateOptions<
  OUTPUT extends ZodSchema | JSONSchema7 | undefined = undefined,
  EXPERIMENTAL_OUTPUT extends ZodSchema | JSONSchema7 | undefined = undefined,
> = {
  /** Optional instructions to override the agent's default instructions */
  instructions?: string;
  /** Additional tool sets that can be used for this generation */
  toolsets?: ToolsetsInput;
  clientTools?: ToolsInput;
  /** Additional context messages to include */
  context?: CoreMessage[];
  /**
   * @deprecated Use the `memory` property instead for all memory-related options.
   */
  memoryOptions?: MemoryConfig;
  /** New memory options (preferred) */
  memory?: AgentMemoryOption;
  /** Unique ID for this generation run */
  runId?: string;
  /** Callback fired after each generation step completes */
  onStepFinish?: OUTPUT extends undefined ? GenerateTextOnStepFinishCallback<any> : never;
  /** Maximum number of steps allowed for generation */
  maxSteps?: number;
  /** Schema for structured output, does not work with tools, use experimental_output instead */
  output?: OutputType | OUTPUT;
  /** Schema for structured output generation alongside tool calls. */
  experimental_output?: EXPERIMENTAL_OUTPUT;
  /**
   * Structured output configuration using StructuredOutputProcessor.
   * This provides better DX than manually creating the processor.
   */
  structuredOutput?: EXPERIMENTAL_OUTPUT extends z.ZodTypeAny ? StructuredOutputOptions<EXPERIMENTAL_OUTPUT> : never;
  /** Controls how tools are selected during generation */
  toolChoice?: 'auto' | 'none' | 'required' | { type: 'tool'; toolName: string };
  /** Telemetry settings */
  telemetry?: TelemetrySettings;
  /** RuntimeContext for dependency injection */
  runtimeContext?: RuntimeContext;
  /** Scorers to use for this generation */
  scorers?: MastraScorers;
  /** Whether to return the input required to run scorers for agents, defaults to false */
  returnScorerData?: boolean;
  /**
   * Whether to save messages incrementally on step finish
   * @default false
   */
  savePerStep?: boolean;
  /** Input processors to use for this generation call (overrides agent's default) */
  inputProcessors?: InputProcessor[];
  /** Output processors to use for this generation call (overrides agent's default) */
  outputProcessors?: OutputProcessor[];
  /** AI tracing context for span hierarchy and metadata */
  aiTracingContext?: AITracingContext;
} & (
  | {
      /**
       * @deprecated Use the `memory` property instead for all memory-related options.
       */
      resourceId?: undefined;
      /**
       * @deprecated Use the `memory` property instead for all memory-related options.
       */
      threadId?: undefined;
    }
  | {
      /**
       * @deprecated Use the `memory` property instead for all memory-related options.
       */
      resourceId: string;
      /**
       * @deprecated Use the `memory` property instead for all memory-related options.
       */
      threadId: string;
    }
) &
  (OUTPUT extends undefined ? DefaultLLMTextOptions : DefaultLLMTextObjectOptions);

/**
 * Options for streaming responses with an agent
 * @template OUTPUT - The schema type for structured output (Zod schema or JSON schema)
 * @template EXPERIMENTAL_OUTPUT - The schema type for structured output generation alongside tool calls (Zod schema or JSON schema)
 */
export type AgentStreamOptions<
  OUTPUT extends ZodSchema | JSONSchema7 | undefined = undefined,
  EXPERIMENTAL_OUTPUT extends ZodSchema | JSONSchema7 | undefined = undefined,
> = {
  /** Optional instructions to override the agent's default instructions */
  instructions?: string;
  /** Additional tool sets that can be used for this generation */
  toolsets?: ToolsetsInput;
  clientTools?: ToolsInput;
  /** Additional context messages to include */
  context?: CoreMessage[];
  /**
   * @deprecated Use the `memory` property instead for all memory-related options.
   */
  memoryOptions?: MemoryConfig;
  /** New memory options (preferred) */
  memory?: AgentMemoryOption;
  /** Unique ID for this generation run */
  runId?: string;
  /** Callback fired when streaming completes */
  onFinish?: OUTPUT extends undefined ? StreamTextOnFinishCallback<any> : StreamObjectOnFinishCallback<OUTPUT>;
  /** Callback fired after each generation step completes */
  onStepFinish?: OUTPUT extends undefined ? StreamTextOnStepFinishCallback<any> : never;
  /** Maximum number of steps allowed for generation */
  maxSteps?: number;
  /** Schema for structured output */
  output?: OutputType | OUTPUT;
  /** Temperature parameter for controlling randomness */
  temperature?: number;
  /** Controls how tools are selected during generation */
  toolChoice?: 'auto' | 'none' | 'required' | { type: 'tool'; toolName: string };
  /** Experimental schema for structured output */
  experimental_output?: EXPERIMENTAL_OUTPUT;
  /** Telemetry settings */
  telemetry?: TelemetrySettings;
  /** RuntimeContext for dependency injection */
  runtimeContext?: RuntimeContext;
  /**
   * Whether to save messages incrementally on step finish
   * @default false
   */
  savePerStep?: boolean;
  /** Input processors to use for this generation call (overrides agent's default) */
  inputProcessors?: InputProcessor[];
  /** AI tracing context for span hierarchy and metadata */
  aiTracingContext?: AITracingContext;
} & (
  | {
      /**
       * @deprecated Use the `memory` property instead for all memory-related options.
       */
      resourceId?: undefined;
      /**
       * @deprecated Use the `memory` property instead for all memory-related options.
       */
      threadId?: undefined;
    }
  | {
      /**
       * @deprecated Use the `memory` property instead for all memory-related options.
       */
      resourceId: string;
      /**
       * @deprecated Use the `memory` property instead for all memory-related options.
       */
      threadId: string;
    }
) &
  (OUTPUT extends undefined ? DefaultLLMStreamOptions : DefaultLLMStreamObjectOptions);<|MERGE_RESOLUTION|>--- conflicted
+++ resolved
@@ -1,9 +1,4 @@
-<<<<<<< HEAD
-import type { LanguageModelV2 } from '@ai-sdk/provider-v5';
-import type { GenerateTextOnStepFinishCallback, LanguageModelV1, TelemetrySettings } from 'ai';
-=======
 import type { GenerateTextOnStepFinishCallback, TelemetrySettings } from 'ai';
->>>>>>> a741ddea
 import type { JSONSchema7 } from 'json-schema';
 import type { z, ZodSchema, ZodTypeAny } from 'zod';
 import type { AISpan, AISpanType, AITracingContext } from '../ai-tracing';
@@ -45,11 +40,6 @@
 
 export type ToolsetsInput = Record<string, ToolsInput>;
 
-<<<<<<< HEAD
-export type MastraLanguageModel = LanguageModelV1 | LanguageModelV2;
-
-=======
->>>>>>> a741ddea
 type FallbackFields<S extends ZodTypeAny> =
   | { errorStrategy?: 'strict' | 'warn'; fallbackValue?: never }
   | { errorStrategy: 'fallback'; fallbackValue: z.infer<S> };
