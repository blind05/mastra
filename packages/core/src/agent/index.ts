import { randomUUID } from 'crypto';
import type {
  CoreMessage,
  GenerateObjectResult,
  GenerateTextResult,
  StreamObjectResult,
  StreamTextResult,
  TextPart,
  UIMessage,
} from 'ai';
import type { JSONSchema7, JSONSchema7Type } from 'json-schema';
import type { z, ZodSchema } from 'zod';
import type { MastraPrimitives, MastraUnion } from '../action';
import { MastraBase } from '../base';
import { MastraError, ErrorDomain, ErrorCategory } from '../error';
import type { Metric } from '../eval';
import { AvailableHooks, executeHook } from '../hooks';
import type { GenerateReturn, StreamReturn } from '../llm';
import { MastraLLM } from '../llm/model';
import { RegisteredLogger } from '../logger';
import type { Mastra } from '../mastra';
import type { MastraMemory } from '../memory/memory';
import type { MemoryConfig, StorageThreadType } from '../memory/types';
import { RuntimeContext } from '../runtime-context';
import { InstrumentClass } from '../telemetry';
import type { ConvertedCoreTool, CoreTool, ToolParameters } from '../tools/types';
import { makeCoreTool, createMastraProxy, ensureToolProperties } from '../utils';
import type { CompositeVoice } from '../voice';
import { DefaultVoice } from '../voice';
import type { Workflow } from '../workflows';
import { agentToStep, LegacyStep as Step } from '../workflows/legacy';
import { MessageList } from './message-list';
import type {
  AgentConfig,
  MastraLanguageModel,
  AgentGenerateOptions,
  AgentStreamOptions,
  AiMessageType,
  ToolsetsInput,
  ToolsInput,
  DynamicArgument,
} from './types';

export { MessageList };
export * from './types';
type IDGenerator = () => string;

function resolveMaybePromise<T, R = void>(value: T | Promise<T>, cb: (value: T) => R) {
  if (value instanceof Promise) {
    return value.then(cb);
  }

  return cb(value);
}

@InstrumentClass({
  prefix: 'agent',
  excludeMethods: [
    'hasOwnMemory',
    'getMemory',
    '__primitive',
    '__registerMastra',
    '__registerPrimitives',
    '__setTools',
    '__setLogger',
    '__setTelemetry',
    'log',
    'getModel',
    'getInstructions',
    'getTools',
    'getLLM',
    'getWorkflows',
    'getDefaultGenerateOptions',
    'getDefaultStreamOptions',
    'getDescription',
  ],
})
export class Agent<
  TAgentId extends string = string,
  TTools extends ToolsInput = ToolsInput,
  TMetrics extends Record<string, Metric> = Record<string, Metric>,
> extends MastraBase {
  public id: TAgentId;
  public name: TAgentId;
  #instructions: DynamicArgument<string>;
  readonly #description?: string;
  readonly model?: DynamicArgument<MastraLanguageModel>;
  #mastra?: Mastra;
  #memory?: MastraMemory;
  #workflows?: DynamicArgument<Record<string, Workflow>>;
  #defaultGenerateOptions: AgentGenerateOptions;
  #defaultStreamOptions: AgentStreamOptions;
  #tools: DynamicArgument<TTools>;
  /** @deprecated This property is deprecated. Use evals instead. */
  metrics: TMetrics;
  evals: TMetrics;
  #voice: CompositeVoice;

  constructor(config: AgentConfig<TAgentId, TTools, TMetrics>) {
    super({ component: RegisteredLogger.AGENT });

    this.name = config.name;
    this.id = config.name;

    this.#instructions = config.instructions;
    this.#description = config.description;

    if (!config.model) {
      const mastraError = new MastraError({
        id: 'AGENT_CONSTRUCTOR_MODEL_REQUIRED',
        domain: ErrorDomain.AGENT,
        category: ErrorCategory.USER,
        details: {
          agentName: config.name,
        },
        text: `LanguageModel is required to create an Agent. Please provide the 'model'.`,
      });
      this.logger.trackException(mastraError);
      this.logger.error(mastraError.toString());
      throw mastraError;
    }

    this.model = config.model;

    if (config.workflows) {
      this.#workflows = config.workflows;
    }

    this.#defaultGenerateOptions = config.defaultGenerateOptions || {};
    this.#defaultStreamOptions = config.defaultStreamOptions || {};

    this.#tools = config.tools || ({} as TTools);

    this.metrics = {} as TMetrics;
    this.evals = {} as TMetrics;

    if (config.mastra) {
      this.__registerMastra(config.mastra);
      this.__registerPrimitives({
        telemetry: config.mastra.getTelemetry(),
        logger: config.mastra.getLogger(),
      });
    }

    if (config.metrics) {
      this.logger.warn('The metrics property is deprecated. Please use evals instead to add evaluation metrics.');
      this.metrics = config.metrics;
      this.evals = config.metrics;
    }

    if (config.evals) {
      this.evals = config.evals;
    }

    if (config.memory) {
      this.#memory = config.memory;
    }

    if (config.voice) {
      this.#voice = config.voice;
      if (typeof config.tools !== 'function') {
        this.#voice?.addTools(this.tools);
      }
      if (typeof config.instructions === 'string') {
        this.#voice?.addInstructions(config.instructions);
      }
    } else {
      this.#voice = new DefaultVoice();
    }
  }

  public hasOwnMemory(): boolean {
    return Boolean(this.#memory);
  }

  public getMemory(): MastraMemory | undefined {
    const memory = this.#memory;

    if (memory && !memory.hasOwnStorage && this.#mastra) {
      const storage = this.#mastra.getStorage();

      if (storage) {
        memory.setStorage(storage);
      }
    }

    return memory;
  }

  get voice() {
    if (typeof this.#instructions === 'function') {
      const mastraError = new MastraError({
        id: 'AGENT_VOICE_INCOMPATIBLE_WITH_FUNCTION_INSTRUCTIONS',
        domain: ErrorDomain.AGENT,
        category: ErrorCategory.USER,
        details: {
          agentName: this.name,
        },
        text: 'Voice is not compatible when instructions are a function. Please use getVoice() instead.',
      });
      this.logger.trackException(mastraError);
      this.logger.error(mastraError.toString());
      throw mastraError;
    }

    return this.#voice;
  }

  public async getWorkflows({
    runtimeContext = new RuntimeContext(),
  }: { runtimeContext?: RuntimeContext } = {}): Promise<Record<string, Workflow>> {
    let workflowRecord;
    if (typeof this.#workflows === 'function') {
      workflowRecord = await Promise.resolve(this.#workflows({ runtimeContext }));
    } else {
      workflowRecord = this.#workflows ?? {};
    }

    Object.entries(workflowRecord || {}).forEach(([_workflowName, workflow]) => {
      if (this.#mastra) {
        workflow.__registerMastra(this.#mastra);
      }
    });

    return workflowRecord;
  }

  public async getVoice({ runtimeContext }: { runtimeContext?: RuntimeContext } = {}) {
    if (this.#voice) {
      const voice = this.#voice;
      voice?.addTools(await this.getTools({ runtimeContext }));
      voice?.addInstructions(await this.getInstructions({ runtimeContext }));
      return voice;
    } else {
      return new DefaultVoice();
    }
  }

  get instructions() {
    this.logger.warn('The instructions property is deprecated. Please use getInstructions() instead.');

    if (typeof this.#instructions === 'function') {
      const mastraError = new MastraError({
        id: 'AGENT_INSTRUCTIONS_INCOMPATIBLE_WITH_FUNCTION_INSTRUCTIONS',
        domain: ErrorDomain.AGENT,
        category: ErrorCategory.USER,
        details: {
          agentName: this.name,
        },
        text: 'Instructions are not compatible when instructions are a function. Please use getInstructions() instead.',
      });
      this.logger.trackException(mastraError);
      this.logger.error(mastraError.toString());
      throw mastraError;
    }

    return this.#instructions;
  }

  public getInstructions({ runtimeContext = new RuntimeContext() }: { runtimeContext?: RuntimeContext } = {}):
    | string
    | Promise<string> {
    if (typeof this.#instructions === 'string') {
      return this.#instructions;
    }

    const result = this.#instructions({ runtimeContext });
    return resolveMaybePromise(result, instructions => {
      if (!instructions) {
        const mastraError = new MastraError({
          id: 'AGENT_GET_INSTRUCTIONS_FUNCTION_EMPTY_RETURN',
          domain: ErrorDomain.AGENT,
          category: ErrorCategory.USER,
          details: {
            agentName: this.name,
          },
          text: 'Instructions are required to use an Agent. The function-based instructions returned an empty value.',
        });
        this.logger.trackException(mastraError);
        this.logger.error(mastraError.toString());
        throw mastraError;
      }

      return instructions;
    });
  }

  public getDescription(): string {
    return this.#description ?? '';
  }

  public getDefaultGenerateOptions(): AgentGenerateOptions {
    return this.#defaultGenerateOptions;
  }

  public getDefaultStreamOptions(): AgentStreamOptions {
    return this.#defaultStreamOptions;
  }

  get tools() {
    this.logger.warn('The tools property is deprecated. Please use getTools() instead.');

    if (typeof this.#tools === 'function') {
      const mastraError = new MastraError({
        id: 'AGENT_GET_TOOLS_FUNCTION_INCOMPATIBLE_WITH_TOOL_FUNCTION_TYPE',
        domain: ErrorDomain.AGENT,
        category: ErrorCategory.USER,
        details: {
          agentName: this.name,
        },
        text: 'Tools are not compatible when tools are a function. Please use getTools() instead.',
      });
      this.logger.trackException(mastraError);
      this.logger.error(mastraError.toString());
      throw mastraError;
    }

    return ensureToolProperties(this.#tools) as TTools;
  }

  public getTools({ runtimeContext = new RuntimeContext() }: { runtimeContext?: RuntimeContext } = {}):
    | TTools
    | Promise<TTools> {
    if (typeof this.#tools !== 'function') {
      return ensureToolProperties(this.#tools) as TTools;
    }

    const result = this.#tools({ runtimeContext });

    return resolveMaybePromise(result, tools => {
      if (!tools) {
        const mastraError = new MastraError({
          id: 'AGENT_GET_TOOLS_FUNCTION_EMPTY_RETURN',
          domain: ErrorDomain.AGENT,
          category: ErrorCategory.USER,
          details: {
            agentName: this.name,
          },
          text: `[Agent:${this.name}] - Function-based tools returned empty value`,
        });
        this.logger.trackException(mastraError);
        this.logger.error(mastraError.toString());
        throw mastraError;
      }

      return ensureToolProperties(tools) as TTools;
    });
  }

  get llm() {
    this.logger.warn('The llm property is deprecated. Please use getLLM() instead.');

    if (typeof this.model === 'function') {
      const mastraError = new MastraError({
        id: 'AGENT_LLM_GETTER_INCOMPATIBLE_WITH_FUNCTION_MODEL',
        domain: ErrorDomain.AGENT,
        category: ErrorCategory.USER,
        details: {
          agentName: this.name,
        },
        text: 'LLM is not compatible when model is a function. Please use getLLM() instead.',
      });
      this.logger.trackException(mastraError);
      this.logger.error(mastraError.toString());
      throw mastraError;
    }

    return this.getLLM();
  }

  /**
   * Gets or creates an LLM instance based on the current model
   * @param options Options for getting the LLM
   * @returns A promise that resolves to the LLM instance
   */
  public getLLM({ runtimeContext = new RuntimeContext() }: { runtimeContext?: RuntimeContext } = {}):
    | MastraLLM
    | Promise<MastraLLM> {
    const model = this.getModel({ runtimeContext });

    return resolveMaybePromise(model, model => {
      const llm = new MastraLLM({ model, mastra: this.#mastra });

      // Apply stored primitives if available
      if (this.#primitives) {
        llm.__registerPrimitives(this.#primitives);
      }

      if (this.#mastra) {
        llm.__registerMastra(this.#mastra);
      }

      return llm;
    });
  }

  /**
   * Gets the model, resolving it if it's a function
   * @param options Options for getting the model
   * @returns A promise that resolves to the model
   */
  public getModel({ runtimeContext = new RuntimeContext() }: { runtimeContext?: RuntimeContext } = {}):
    | MastraLanguageModel
    | Promise<MastraLanguageModel> {
    if (typeof this.model !== 'function') {
      if (!this.model) {
        const mastraError = new MastraError({
          id: 'AGENT_GET_MODEL_MISSING_MODEL_INSTANCE',
          domain: ErrorDomain.AGENT,
          category: ErrorCategory.USER,
          details: {
            agentName: this.name,
          },
          text: `[Agent:${this.name}] - No model provided`,
        });
        this.logger.trackException(mastraError);
        this.logger.error(mastraError.toString());
        throw mastraError;
      }

      return this.model;
    }

    const result = this.model({ runtimeContext });
    return resolveMaybePromise(result, model => {
      if (!model) {
        const mastraError = new MastraError({
          id: 'AGENT_GET_MODEL_FUNCTION_EMPTY_RETURN',
          domain: ErrorDomain.AGENT,
          category: ErrorCategory.USER,
          details: {
            agentName: this.name,
          },
          text: `[Agent:${this.name}] - Function-based model returned empty value`,
        });
        this.logger.trackException(mastraError);
        this.logger.error(mastraError.toString());
        throw mastraError;
      }

      return model;
    });
  }

  __updateInstructions(newInstructions: string) {
    this.#instructions = newInstructions;
    this.logger.debug(`[Agents:${this.name}] Instructions updated.`, { model: this.model, name: this.name });
  }

  #primitives?: MastraPrimitives;

  __registerPrimitives(p: MastraPrimitives) {
    if (p.telemetry) {
      this.__setTelemetry(p.telemetry);
    }

    if (p.logger) {
      this.__setLogger(p.logger);
    }

    // Store primitives for later use when creating LLM instances
    this.#primitives = p;

    this.logger.debug(`[Agents:${this.name}] initialized.`, { model: this.model, name: this.name });
  }

  __registerMastra(mastra: Mastra) {
    this.#mastra = mastra;
    // Mastra will be passed to the LLM when it's created in getLLM()
  }

  /**
   * Set the concrete tools for the agent
   * @param tools
   */
  __setTools(tools: TTools) {
    this.#tools = tools;
    this.logger.debug(`[Agents:${this.name}] Tools set for agent ${this.name}`, { model: this.model, name: this.name });
  }

  async generateTitleFromUserMessage({
    message,
    runtimeContext = new RuntimeContext(),
  }: {
    message: UIMessage;
    runtimeContext?: RuntimeContext;
  }) {
    // need to use text, not object output or it will error for models that don't support structured output (eg Deepseek R1)
    const llm = await this.getLLM({ runtimeContext });

    const partsToGen: TextPart[] = [];
    for (const part of message.parts) {
      if (part.type === `text`) {
        partsToGen.push(part);
      } else if (part.type === `source`) {
        partsToGen.push({
          type: 'text',
          text: `User added URL: ${part.source.url.substring(0, 100)}`,
        });
      } else if (part.type === `file`) {
        partsToGen.push({
          type: 'text',
          text: `User added ${part.mimeType} file: ${part.data.substring(0, 100)}`,
        });
      }
    }

    const { text } = await llm.__text<{ title: string }>({
      runtimeContext,
      messages: [
        {
          role: 'system',
          content: `\n
    - you will generate a short title based on the first message a user begins a conversation with
    - ensure it is not more than 80 characters long
    - the title should be a summary of the user's message
    - do not use quotes or colons
    - the entire text you return will be used as the title`,
        },
        {
          role: 'user',
          content: JSON.stringify(partsToGen),
        },
      ],
    });

    // Strip out any r1 think tags if present
    const cleanedText = text.replace(/<think>[\s\S]*?<\/think>/g, '').trim();
    return cleanedText;
  }

  getMostRecentUserMessage(messages: Array<UIMessage>) {
    const userMessages = messages.filter(message => message.role === 'user');
    return userMessages.at(-1);
  }

  async genTitle(userMessage: UIMessage | undefined, runtimeContext: RuntimeContext) {
    let title = `New Thread ${new Date().toISOString()}`;
    try {
      if (userMessage) {
        title = await this.generateTitleFromUserMessage({
          message: userMessage,
          runtimeContext,
        });
      }
    } catch (e) {
      console.error('Error generating title:', e);
    }
    return title;
  }

  /* @deprecated use agent.getMemory() and query memory directly */
  async fetchMemory({
    threadId,
    thread: passedThread,
    memoryConfig,
    resourceId,
    runId,
    messageList = new MessageList({ threadId, resourceId }),
  }: {
    resourceId: string;
    threadId: string;
    thread?: StorageThreadType;
    memoryConfig?: MemoryConfig;
    runId?: string;
    messageList: MessageList;
  }) {
    const memory = this.getMemory();
    if (memory) {
      const thread = passedThread ?? (await memory.getThreadById({ threadId }));

      if (!thread) {
        // If no thread, nothing to fetch from memory.
        // The messageList already contains the current user messages and system message.
        return { threadId: threadId || '' };
      }

<<<<<<< HEAD
      // Get current user messages from the list for vector search and processMessages
      // Assuming user messages are the last ones added after system/context.
      // This might need refinement based on how messageList is populated before this call.
      const lastUserMessageContent = messageList.getLatestUserContent() ?? '';

=======
>>>>>>> de1d67f0
      const [memoryMessages, memorySystemMessage] =
        threadId && memory
          ? await Promise.all([
              memory
                .rememberMessages({
                  threadId,
                  resourceId,
                  config: memoryConfig,
                  vectorMessageSearch: messageList.getLatestUserContent() || '',
                })
                .then(r => r.messagesV2),
              memory.getSystemMessage({ threadId, memoryConfig }),
            ])
          : [[], null];

      this.logger.debug('Fetched messages from memory', {
        threadId,
        runId,
        fetchedCount: memoryMessages.length,
      });

      if (memorySystemMessage) {
        messageList.addSystem(memorySystemMessage, 'memory');
      }

      messageList.add(memoryMessages, 'memory');

      return {
        threadId: thread.id,
      };
    }

    return { threadId: threadId || '' };
  }

  private async getMemoryTools({
    runId,
    resourceId,
    threadId,
    runtimeContext,
    mastraProxy,
  }: {
    runId?: string;
    resourceId?: string;
    threadId?: string;
    runtimeContext: RuntimeContext;
    mastraProxy?: MastraUnion;
  }) {
    let convertedMemoryTools: Record<string, ConvertedCoreTool> = {};
    // Get memory tools if available
    const memory = this.getMemory();
    const memoryTools = memory?.getTools?.();

    if (memoryTools) {
      const memoryToolEntries = await Promise.all(
        Object.entries(memoryTools).map(async ([k, tool]) => {
          return [
            k,
            {
              description: tool.description,
              parameters: tool.parameters,
              execute:
                typeof tool?.execute === 'function'
                  ? async (args: any, options: any) => {
                      try {
                        this.logger.debug(`[Agent:${this.name}] - Executing memory tool ${k}`, {
                          name: k,
                          description: tool.description,
                          args,
                          runId,
                          threadId,
                          resourceId,
                        });
                        return (
                          tool?.execute?.(
                            {
                              context: args,
                              mastra: mastraProxy as MastraUnion | undefined,
                              memory,
                              runId,
                              threadId,
                              resourceId,
                              logger: this.logger,
                              agentName: this.name,
                              runtimeContext,
                            },
                            options,
                          ) ?? undefined
                        );
                      } catch (err) {
                        const mastraError = new MastraError(
                          {
                            id: 'AGENT_MEMORY_TOOL_EXECUTION_FAILED',
                            domain: ErrorDomain.AGENT,
                            category: ErrorCategory.USER,
                            details: {
                              agentName: this.name,
                              runId: runId || '',
                              threadId: threadId || '',
                              resourceId: resourceId || '',
                            },
                            text: `[Agent:${this.name}] - Failed memory tool execution`,
                          },
                          err,
                        );
                        this.logger.trackException(mastraError);
                        this.logger.error(mastraError.toString());
                        throw mastraError;
                      }
                    }
                  : undefined,
            },
          ] as [string, CoreTool];
        }),
      );

      convertedMemoryTools = Object.fromEntries(
        memoryToolEntries.filter((entry): entry is [string, ConvertedCoreTool] => Boolean(entry)),
      );
    }
    return convertedMemoryTools;
  }

  private async getAssignedTools({
    runtimeContext,
    runId,
    resourceId,
    threadId,
    mastraProxy,
  }: {
    runId?: string;
    resourceId?: string;
    threadId?: string;
    runtimeContext: RuntimeContext;
    mastraProxy?: MastraUnion;
  }) {
    let toolsForRequest: Record<string, ConvertedCoreTool> = {};

    this.logger.debug(`[Agents:${this.name}] - Assembling assigned tools`, { runId, threadId, resourceId });

    const memory = this.getMemory();

    // Mastra tools passed into the Agent

    const assignedTools = await this.getTools({ runtimeContext });

    const assignedToolEntries = Object.entries(assignedTools || {});

    const assignedCoreToolEntries = await Promise.all(
      assignedToolEntries.map(async ([k, tool]) => {
        if (!tool) {
          return;
        }

        const options = {
          name: k,
          runId,
          threadId,
          resourceId,
          logger: this.logger,
          mastra: mastraProxy as MastraUnion | undefined,
          memory,
          agentName: this.name,
          runtimeContext,
          model: typeof this.model === 'function' ? await this.getModel({ runtimeContext }) : this.model,
        };

        return [k, makeCoreTool(tool, options)];
      }),
    );

    const assignedToolEntriesConverted = Object.fromEntries(
      assignedCoreToolEntries.filter((entry): entry is [string, ConvertedCoreTool] => Boolean(entry)),
    );

    toolsForRequest = {
      ...assignedToolEntriesConverted,
    };

    return toolsForRequest;
  }

  private async getToolsets({
    runId,
    threadId,
    resourceId,
    toolsets,
    runtimeContext,
    mastraProxy,
  }: {
    runId?: string;
    threadId?: string;
    resourceId?: string;
    toolsets: ToolsetsInput;
    runtimeContext: RuntimeContext;
    mastraProxy?: MastraUnion;
  }) {
    let toolsForRequest: Record<string, ConvertedCoreTool> = {};

    const memory = this.getMemory();
    const toolsFromToolsets = Object.values(toolsets || {});

    if (toolsFromToolsets.length > 0) {
      this.logger.debug(`[Agent:${this.name}] - Adding tools from toolsets ${Object.keys(toolsets || {}).join(', ')}`, {
        runId,
      });
      for (const toolset of toolsFromToolsets) {
        for (const [toolName, tool] of Object.entries(toolset)) {
          const toolObj = tool;
          const options = {
            name: toolName,
            runId,
            threadId,
            resourceId,
            logger: this.logger,
            mastra: mastraProxy as MastraUnion | undefined,
            memory,
            agentName: this.name,
            runtimeContext,
            model: typeof this.model === 'function' ? await this.getModel({ runtimeContext }) : this.model,
          };
          const convertedToCoreTool = makeCoreTool<Exclude<ToolParameters, JSONSchema7Type>>(
            toolObj,
            options,
            'toolset',
          );
          toolsForRequest[toolName] = convertedToCoreTool;
        }
      }
    }

    return toolsForRequest;
  }

  private async getClientTools({
    runId,
    threadId,
    resourceId,
    runtimeContext,
    mastraProxy,
    clientTools,
  }: {
    runId?: string;
    threadId?: string;
    resourceId?: string;
    runtimeContext: RuntimeContext;
    mastraProxy?: MastraUnion;
    clientTools?: ToolsInput;
  }) {
    let toolsForRequest: Record<string, ConvertedCoreTool> = {};
    const memory = this.getMemory();
    // Convert client tools
    const clientToolsForInput = Object.entries(clientTools || {});
    if (clientToolsForInput.length > 0) {
      this.logger.debug(`[Agent:${this.name}] - Adding client tools ${Object.keys(clientTools || {}).join(', ')}`, {
        runId,
      });
      for (const [toolName, tool] of clientToolsForInput) {
        const { execute, ...rest } = tool;
        const options = {
          name: toolName,
          runId,
          threadId,
          resourceId,
          logger: this.logger,
          mastra: mastraProxy as MastraUnion | undefined,
          memory,
          agentName: this.name,
          runtimeContext,
          model: typeof this.model === 'function' ? await this.getModel({ runtimeContext }) : this.model,
        };
        const convertedToCoreTool = makeCoreTool<Exclude<ToolParameters, JSONSchema7Type>>(
          rest,
          options,
          'client-tool',
        );
        toolsForRequest[toolName] = convertedToCoreTool;
      }
    }

    return toolsForRequest;
  }

  private async getWorkflowTools({
    runId,
    threadId,
    resourceId,
    runtimeContext,
  }: {
    runId?: string;
    threadId?: string;
    resourceId?: string;
    runtimeContext: RuntimeContext;
  }) {
    let convertedWorkflowTools: Record<string, ConvertedCoreTool> = {};
    const workflows = await this.getWorkflows({ runtimeContext });
    if (Object.keys(workflows).length > 0) {
      convertedWorkflowTools = Object.entries(workflows).reduce(
        (memo, [workflowName, workflow]) => {
          memo[workflowName] = {
            description: workflow.description || `Workflow: ${workflowName}`,
            parameters: workflow.inputSchema || { type: 'object', properties: {} },
            execute: async (args: any) => {
              try {
                this.logger.debug(`[Agent:${this.name}] - Executing workflow as tool ${workflowName}`, {
                  name: workflowName,
                  description: workflow.description,
                  args,
                  runId,
                  threadId,
                  resourceId,
                });

                const run = workflow.createRun();

                const result = await run.start({
                  inputData: args,
                  runtimeContext,
                });
                return result;
              } catch (err) {
                const mastraError = new MastraError(
                  {
                    id: 'AGENT_WORKFLOW_TOOL_EXECUTION_FAILED',
                    domain: ErrorDomain.AGENT,
                    category: ErrorCategory.USER,
                    details: {
                      agentName: this.name,
                      runId: runId || '',
                      threadId: threadId || '',
                      resourceId: resourceId || '',
                    },
                    text: `[Agent:${this.name}] - Failed workflow tool execution`,
                  },
                  err,
                );
                this.logger.trackException(mastraError);
                this.logger.error(mastraError.toString());
                throw mastraError;
              }
            },
          } satisfies CoreTool<Exclude<ToolParameters, JSONSchema7Type>>;
          return memo;
        },
        {} as typeof convertedWorkflowTools,
      );
    }

    return convertedWorkflowTools;
  }

  private async convertTools({
    toolsets,
    clientTools,
    threadId,
    resourceId,
    runId,
    runtimeContext,
  }: {
    toolsets?: ToolsetsInput;
    clientTools?: ToolsInput;
    threadId?: string;
    resourceId?: string;
    runId?: string;
    runtimeContext: RuntimeContext;
  }): Promise<Record<string, CoreTool<Exclude<ToolParameters, JSONSchema7Type>>>> {
    let mastraProxy = undefined;
    const logger = this.logger;

    if (this.#mastra) {
      mastraProxy = createMastraProxy({ mastra: this.#mastra, logger });
    }

    const assignedTools = await this.getAssignedTools({
      runId,
      resourceId,
      threadId,
      runtimeContext,
      mastraProxy,
    });

    const memoryTools = await this.getMemoryTools({
      runId,
      resourceId,
      threadId,
      runtimeContext,
      mastraProxy,
    });

    const toolsetTools = await this.getToolsets({
      runId,
      resourceId,
      threadId,
      runtimeContext,
      mastraProxy,
      toolsets: toolsets!,
    });

    const clientsideTools = await this.getClientTools({
      runId,
      resourceId,
      threadId,
      runtimeContext,
      mastraProxy,
      clientTools: clientTools!,
    });

    const workflowTools = await this.getWorkflowTools({
      runId,
      resourceId,
      threadId,
      runtimeContext,
    });

    return {
      ...assignedTools,
      ...memoryTools,
      ...toolsetTools,
      ...clientsideTools,
      ...workflowTools,
    };
  }

  __primitive({
    instructions,
    messages,
    context,
    threadId,
    memoryConfig,
    resourceId,
    runId,
    toolsets,
    clientTools,
    runtimeContext,
    generateMessageId,
  }: {
    instructions?: string;
    toolsets?: ToolsetsInput;
    clientTools?: ToolsInput;
    resourceId?: string;
    threadId?: string;
    memoryConfig?: MemoryConfig;
    context?: CoreMessage[];
    runId?: string;
    messages: string | string[] | CoreMessage[] | AiMessageType[];
    runtimeContext: RuntimeContext;
    generateMessageId: undefined | IDGenerator;
  }) {
    return {
      before: async () => {
        if (process.env.NODE_ENV !== 'test') {
          this.logger.debug(`[Agents:${this.name}] - Starting generation`, { runId });
        }

        const memory = this.getMemory();

        const toolEnhancements = [
          // toolsets
          toolsets && Object.keys(toolsets || {}).length > 0
            ? `toolsets present (${Object.keys(toolsets || {}).length} tools)`
            : undefined,

          // memory tools
          memory && resourceId ? 'memory and resourceId available' : undefined,
        ]
          .filter(Boolean)
          .join(', ');
        this.logger.debug(`[Agent:${this.name}] - Enhancing tools: ${toolEnhancements}`, {
          runId,
          toolsets: toolsets ? Object.keys(toolsets) : undefined,
          clientTools: clientTools ? Object.keys(clientTools) : undefined,
          hasMemory: !!this.getMemory(),
          hasResourceId: !!resourceId,
        });

        const convertedTools = await this.convertTools({
          toolsets,
          clientTools,
          threadId,
          resourceId,
          runId,
          runtimeContext,
        });

        const messageList = new MessageList({ threadId, resourceId, generateMessageId })
          .addSystem({
            role: 'system',
            content: instructions || `${this.instructions}.`,
          })
          .add(context || [], 'context');

        if (!memory || (!threadId && !resourceId)) {
          messageList.add(messages, 'user');
          return {
            messageObjects: messageList.get.all.prompt(),
            convertedTools,
            messageList,
          };
        }
        if (!threadId || !resourceId) {
          const mastraError = new MastraError({
            id: 'AGENT_MEMORY_MISSING_RESOURCE_ID',
            domain: ErrorDomain.AGENT,
            category: ErrorCategory.USER,
            details: {
              agentName: this.name,
              threadId: threadId || '',
              resourceId: resourceId || '',
            },
            text: `A resourceId must be provided when passing a threadId and using Memory. Saw threadId ${threadId} but resourceId is ${resourceId}`,
          });
          this.logger.trackException(mastraError);
          this.logger.error(mastraError.toString());
          throw mastraError;
        }
        const store = memory.constructor.name;
        this.logger.debug(
          `[Agent:${this.name}] - Memory persistence enabled: store=${store}, resourceId=${resourceId}`,
          {
            runId,
            resourceId,
            threadId,
            memoryStore: store,
          },
        );

        const thread =
          (await memory.getThreadById({ threadId })) ??
          (await memory.createThread({
            threadId,
            resourceId,
            memoryConfig,
          }));

        let [memoryMessages, memorySystemMessage] =
          threadId && memory
            ? await Promise.all([
                memory
                  .rememberMessages({
                    threadId,
                    resourceId,
                    config: memoryConfig,
                    // The new user messages aren't in the list yet cause we add memory messages first to try to make sure ordering is correct (memory comes before new user messages)
                    vectorMessageSearch: new MessageList().add(messages, `user`).getLatestUserContent() || '',
                  })
                  .then(r => r.messagesV2),
                memory.getSystemMessage({ threadId, memoryConfig }),
              ])
            : [[], null];

        this.logger.debug('Fetched messages from memory', {
          threadId,
          runId,
          fetchedCount: memoryMessages.length,
        });

        // So the agent doesn't get confused and start replying directly to messages
        // that were added via semanticRecall from a different conversation,
        // we need to pull those out and add to the system message.
        const resultsFromOtherThreads = memoryMessages.filter(m => m.threadId !== threadId);
        if (resultsFromOtherThreads.length && !memorySystemMessage) {
          memorySystemMessage = ``;
        }
        if (resultsFromOtherThreads.length) {
          memorySystemMessage += `\nThe following messages were remembered from a different conversation:\n<remembered_from_other_conversation>\n${JSON.stringify(
            // get v1 since they're closer to CoreMessages (which get sent to the LLM) but also include timestamps
            new MessageList().add(resultsFromOtherThreads, 'memory').get.all.v1(),
          )}\n<end_remembered_from_other_conversation>`;
        }

        if (memorySystemMessage) {
          messageList.addSystem(memorySystemMessage, 'memory');
        }

        messageList
          .add(
            memoryMessages.filter(m => m.threadId === threadId), // filter out messages from other threads. those are added to system message above
            'memory',
          )
          // add new user messages to the list AFTER remembered messages to make ordering more reliable
          .add(messages, 'user');

        const systemMessage =
          messageList
            .getSystemMessages()
            ?.map(m => m.content)
            ?.join(`\n`) ?? undefined;

        const processedMemoryMessages = memory.processMessages({
          // these will be processed
          messages: messageList.get.remembered.v1() as CoreMessage[],
          // these are here for inspecting but shouldn't be returned by the processor
          // - ex TokenLimiter needs to measure all tokens even though it's only processing remembered messages
          newMessages: messageList.get.input.v1() as CoreMessage[],
          systemMessage,
          memorySystemMessage: memorySystemMessage || undefined,
        });

        const processedList = new MessageList({ threadId, resourceId })
          .addSystem(instructions || `${this.instructions}.`)
          .addSystem(memorySystemMessage)
          .add(context || [], 'context')
          .add(processedMemoryMessages, 'memory')
          .add(messageList.get.input.v2(), 'user')
          .get.all.prompt();

        return {
          convertedTools,
          threadId,
          thread,
          messageList,
          // add old processed messages + new input messages
          messageObjects: processedList,
        };
      },
      after: async ({
        result,
        thread: threadAfter,
        threadId,
        memoryConfig,
        outputText,
        runId,
        messageList,
      }: {
        runId: string;
        result: Record<string, any>;
        thread: StorageThreadType | null | undefined;
        threadId?: string;
        memoryConfig: MemoryConfig | undefined;
        outputText: string;
        messageList: MessageList;
      }) => {
        const resToLog = {
          text: result?.text,
          object: result?.object,
          toolResults: result?.toolResults,
          toolCalls: result?.toolCalls,
          usage: result?.usage,
          steps: result?.steps?.map((s: any) => {
            return {
              stepType: s?.stepType,
              text: result?.text,
              object: result?.object,
              toolResults: result?.toolResults,
              toolCalls: result?.toolCalls,
              usage: result?.usage,
            };
          }),
        };
        this.logger.debug(`[Agent:${this.name}] - Post processing LLM response`, {
          runId,
          result: resToLog,
          threadId,
        });
        const memory = this.getMemory();
        const thread = threadAfter || (threadId ? await memory?.getThreadById({ threadId }) : undefined);

        if (memory && resourceId && thread) {
          try {
            // Add LLM response messages to the list
            let responseMessages = result.response.messages;
            if (!responseMessages && result.object) {
              responseMessages = [
                {
                  role: 'assistant',
                  content: [
                    {
                      type: 'text',
                      text: outputText, // outputText contains the stringified object
                    },
                  ],
                },
              ];
            }
            if (responseMessages) {
              messageList.add(responseMessages, 'response');
            }

            // renaming the thread doesn't need to block finishing the req
            void (async () => {
              if (!thread.title?.startsWith('New Thread')) {
                return;
              }

              const config = memory.getMergedThreadConfig(memoryConfig);
              const userMessage = this.getMostRecentUserMessage(messageList.get.all.aiV5.ui());
              const title =
                config?.threads?.generateTitle && userMessage
                  ? await this.genTitle(userMessage, runtimeContext)
                  : undefined;
              if (!title) {
                return;
              }

              return memory.createThread({
                threadId: thread.id,
                resourceId,
                memoryConfig,
                title,
                metadata: thread.metadata,
              });
            })();

            await memory.saveMessages({
              messages: messageList.drainUnsavedMessages(),
              memoryConfig,
            });
          } catch (e) {
            if (e instanceof MastraError) {
              throw e;
            }
            const mastraError = new MastraError(
              {
                id: 'AGENT_MEMORY_PERSIST_RESPONSE_MESSAGES_FAILED',
                domain: ErrorDomain.AGENT,
                category: ErrorCategory.SYSTEM,
                details: {
                  agentName: this.name,
                  runId: runId || '',
                  threadId: threadId || '',
                  result: JSON.stringify(resToLog),
                },
              },
              e,
            );
            this.logger.trackException(mastraError);
            this.logger.error(mastraError.toString());
            throw mastraError;
          }
        }

        if (Object.keys(this.evals || {}).length > 0) {
          const userInputMessages = messageList.get.all.aiV5.model().filter(m => m.role === 'user');
          const input = userInputMessages
            .map(message => (typeof message.content === 'string' ? message.content : ''))
            .join('\n');
          const runIdToUse = runId || crypto.randomUUID();
          for (const metric of Object.values(this.evals || {})) {
            executeHook(AvailableHooks.ON_GENERATION, {
              input,
              output: outputText,
              runId: runIdToUse,
              metric,
              agentName: this.name,
              instructions: instructions || this.instructions,
            });
          }
        }
      },
    };
  }

  async generate<Z extends ZodSchema | JSONSchema7 | undefined = undefined>(
    messages: string | string[] | CoreMessage[] | AiMessageType[],
    args?: AgentGenerateOptions<Z> & { output?: never; experimental_output?: never },
  ): Promise<GenerateTextResult<any, Z extends ZodSchema ? z.infer<Z> : unknown>>;
  async generate<Z extends ZodSchema | JSONSchema7 | undefined = undefined>(
    messages: string | string[] | CoreMessage[] | AiMessageType[],
    args?: AgentGenerateOptions<Z> & { output?: Z; experimental_output?: never },
  ): Promise<GenerateObjectResult<Z extends ZodSchema ? z.infer<Z> : unknown>>;
  async generate<Z extends ZodSchema | JSONSchema7 | undefined = undefined>(
    messages: string | string[] | CoreMessage[] | AiMessageType[],
    args?: AgentGenerateOptions<Z> & { output?: never; experimental_output?: Z },
  ): Promise<
    GenerateTextResult<any, Z extends ZodSchema ? z.infer<Z> : unknown> & {
      object: Z extends ZodSchema ? z.infer<Z> : unknown;
    }
  >;
  async generate<Z extends ZodSchema | JSONSchema7 | undefined = undefined>(
    messages: string | string[] | CoreMessage[] | AiMessageType[],
    generateOptions: AgentGenerateOptions<Z> = {},
  ): Promise<
    | GenerateTextResult<any, Z extends ZodSchema ? z.infer<Z> : unknown>
    | GenerateObjectResult<Z extends ZodSchema ? z.infer<Z> : unknown>
  > {
    const {
      context,
      memoryOptions: memoryConfig,
      resourceId,
      maxSteps,
      onStepFinish,
      output,
      toolsets,
      clientTools,
      temperature,
      toolChoice = 'auto',
      experimental_output,
      telemetry,
      runtimeContext = new RuntimeContext(),
      ...args
    }: AgentGenerateOptions<Z> = Object.assign({}, this.#defaultGenerateOptions, generateOptions);
    const generateMessageId =
      `experimental_generateMessageId` in args && typeof args.experimental_generateMessageId === `function`
        ? (args.experimental_generateMessageId as IDGenerator)
        : undefined;

    const runId = args.runId || randomUUID();
    const instructions = args.instructions || (await this.getInstructions({ runtimeContext }));
    const llm = await this.getLLM({ runtimeContext });

    const { before, after } = this.__primitive({
      messages,
      instructions,
      context,
      threadId: args.threadId,
      memoryConfig,
      resourceId,
      runId,
      toolsets,
      clientTools,
      runtimeContext,
      generateMessageId,
    });

    const { threadId, thread, messageObjects, convertedTools, messageList } = await before();

    if (!output && experimental_output) {
      const result = await llm.__text({
        messages: messageObjects,
        tools: convertedTools,
        onStepFinish: (result: any) => {
          return onStepFinish?.(result);
        },
        maxSteps: maxSteps,
        runId,
        temperature,
        toolChoice: toolChoice || 'auto',
        experimental_output,
        threadId,
        resourceId,
        memory: this.getMemory(),
        runtimeContext,
        ...args,
      });

      const outputText = result.text;

      await after({
        result,
        threadId,
        thread,
        memoryConfig,
        outputText,
        runId,
        messageList,
      });

      const newResult = result as any;

      newResult.object = result.experimental_output;

      return newResult as unknown as GenerateReturn<Z>;
    }

    if (!output) {
      const result = await llm.__text({
        messages: messageObjects,
        tools: convertedTools,
        onStepFinish: (result: any) => {
          return onStepFinish?.(result);
        },
        maxSteps,
        runId,
        temperature,
        toolChoice,
        telemetry,
        threadId,
        resourceId,
        memory: this.getMemory(),
        runtimeContext,
        ...args,
      });

      const outputText = result.text;

      await after({
        result,
        thread,
        threadId,
        memoryConfig,
        outputText,
        runId,
        messageList,
      });

      return result as unknown as GenerateReturn<Z>;
    }

    const result = await llm.__textObject({
      messages: messageObjects,
      tools: convertedTools,
      structuredOutput: output,
      onStepFinish: (result: any) => {
        return onStepFinish?.(result);
      },
      maxSteps,
      runId,
      temperature,
      toolChoice,
      telemetry,
      memory: this.getMemory(),
      runtimeContext,
      ...args,
    });

    const outputText = JSON.stringify(result.object);

    await after({
      result,
      thread,
      threadId,
      memoryConfig,
      outputText,
      runId,
      messageList,
    });

    return result as unknown as GenerateReturn<Z>;
  }

  async stream<Z extends ZodSchema | JSONSchema7 | undefined = undefined>(
    messages: string | string[] | CoreMessage[] | AiMessageType[],
    args?: AgentStreamOptions<Z> & { output?: never; experimental_output?: never },
  ): Promise<StreamTextResult<any, Z extends ZodSchema ? z.infer<Z> : unknown>>;
  async stream<Z extends ZodSchema | JSONSchema7 | undefined = undefined>(
    messages: string | string[] | CoreMessage[] | AiMessageType[],
    args?: AgentStreamOptions<Z> & { output?: Z; experimental_output?: never },
  ): Promise<StreamObjectResult<any, Z extends ZodSchema ? z.infer<Z> : unknown, any>>;
  async stream<Z extends ZodSchema | JSONSchema7 | undefined = undefined>(
    messages: string | string[] | CoreMessage[] | AiMessageType[],
    args?: AgentStreamOptions<Z> & { output?: never; experimental_output?: Z },
  ): Promise<
    StreamTextResult<any, Z extends ZodSchema ? z.infer<Z> : unknown> & {
      partialObjectStream: StreamTextResult<
        any,
        Z extends ZodSchema ? z.infer<Z> : unknown
      >['experimental_partialOutputStream'];
    }
  >;
  async stream<Z extends ZodSchema | JSONSchema7 | undefined = undefined>(
    messages: string | string[] | CoreMessage[] | AiMessageType[],
    streamOptions: AgentStreamOptions<Z> = {},
  ): Promise<
    | StreamTextResult<any, Z extends ZodSchema ? z.infer<Z> : unknown>
    | StreamObjectResult<any, Z extends ZodSchema ? z.infer<Z> : unknown, any>
  > {
    const {
      context,
      memoryOptions: memoryConfig,
      resourceId,
      maxSteps,
      onFinish,
      onStepFinish,
      toolsets,
      clientTools,
      output,
      temperature,
      toolChoice = 'auto',
      experimental_output,
      telemetry,
      runtimeContext = new RuntimeContext(),
      ...args
    }: AgentStreamOptions<Z> = Object.assign({}, this.#defaultStreamOptions, streamOptions);
    const generateMessageId =
      `experimental_generateMessageId` in args && typeof args.experimental_generateMessageId === `function`
        ? (args.experimental_generateMessageId as IDGenerator)
        : undefined;
    const runId = args.runId || randomUUID();
    const instructions = args.instructions || (await this.getInstructions({ runtimeContext }));
    const llm = await this.getLLM({ runtimeContext });

    const { before, after } = this.__primitive({
      instructions,
      messages,
      context,
      threadId: args.threadId,
      memoryConfig,
      resourceId,
      runId,
      toolsets,
      clientTools,
      runtimeContext,
      generateMessageId,
    });

    const { threadId, thread, messageObjects, convertedTools, messageList } = await before();

    if (!output && experimental_output) {
      this.logger.debug(`Starting agent ${this.name} llm stream call`, {
        runId,
      });

      const streamResult = await llm.__stream({
        messages: messageObjects,
        temperature,
        tools: convertedTools,
        onStepFinish: (result: any) => {
          return onStepFinish?.(result);
        },
        onFinish: async (result: any) => {
          try {
            const outputText = result.text;
            await after({
              result,
              thread,
              threadId,
              memoryConfig,
              outputText,
              runId,
              messageList,
            });
          } catch (e) {
            this.logger.error('Error saving memory on finish', {
              error: e,
              runId,
            });
          }
          await onFinish?.(result);
        },
        maxSteps,
        runId,
        toolChoice,
        experimental_output,
        telemetry,
        memory: this.getMemory(),
        runtimeContext,
        ...args,
      });

      const newStreamResult = streamResult as any;
      newStreamResult.partialObjectStream = streamResult.experimental_partialOutputStream;
      return newStreamResult as unknown as StreamReturn<Z>;
    } else if (!output) {
      this.logger.debug(`Starting agent ${this.name} llm stream call`, {
        runId,
      });
      return llm.__stream({
        messages: messageObjects,
        temperature,
        tools: convertedTools,
        onStepFinish: (result: any) => {
          return onStepFinish?.(result);
        },
        onFinish: async (result: any) => {
          try {
            const outputText = result.text;
            await after({
              result,
              thread,
              threadId,
              memoryConfig,
              outputText,
              runId,
              messageList,
            });
          } catch (e) {
            this.logger.error('Error saving memory on finish', {
              error: e,
              runId,
            });
          }
          await onFinish?.(result);
        },
        maxSteps,
        runId,
        toolChoice,
        telemetry,
        memory: this.getMemory(),
        runtimeContext,
        ...args,
      }) as unknown as StreamReturn<Z>;
    }

    this.logger.debug(`Starting agent ${this.name} llm streamObject call`, {
      runId,
    });

    return llm.__streamObject({
      messages: messageObjects,
      tools: convertedTools,
      temperature,
      structuredOutput: output,
      onStepFinish: (result: any) => {
        return onStepFinish?.(result);
      },
      onFinish: async (result: any) => {
        try {
          const outputText = JSON.stringify(result.object);
          await after({
            result,
            thread,
            threadId,
            memoryConfig,
            outputText,
            runId,
            messageList,
          });
        } catch (e) {
          this.logger.error('Error saving memory on finish', {
            error: e,
            runId,
          });
        }
        await onFinish?.(result);
      },
      runId,
      toolChoice,
      telemetry,
      memory: this.getMemory(),
      runtimeContext,
      ...args,
    }) as unknown as StreamReturn<Z>;
  }

  /**
   * Convert text to speech using the configured voice provider
   * @param input Text or text stream to convert to speech
   * @param options Speech options including speaker and provider-specific options
   * @returns Audio stream
   * @deprecated Use agent.voice.speak() instead
   */
  async speak(
    input: string | NodeJS.ReadableStream,
    options?: {
      speaker?: string;
      [key: string]: any;
    },
  ): Promise<NodeJS.ReadableStream | void> {
    if (!this.voice) {
      const mastraError = new MastraError({
        id: 'AGENT_SPEAK_METHOD_VOICE_NOT_CONFIGURED',
        domain: ErrorDomain.AGENT,
        category: ErrorCategory.USER,
        details: {
          agentName: this.name,
        },
        text: 'No voice provider configured',
      });
      this.logger.trackException(mastraError);
      this.logger.error(mastraError.toString());
      throw mastraError;
    }

    this.logger.warn('Warning: agent.speak() is deprecated. Please use agent.voice.speak() instead.');

    try {
      return this.voice.speak(input, options);
    } catch (e: unknown) {
      let err;
      if (e instanceof MastraError) {
        err = e;
      } else {
        err = new MastraError(
          {
            id: 'AGENT_SPEAK_METHOD_ERROR',
            domain: ErrorDomain.AGENT,
            category: ErrorCategory.UNKNOWN,
            details: {
              agentName: this.name,
            },
            text: 'Error during agent speak',
          },
          e,
        );
      }
      this.logger.trackException(err);
      this.logger.error(err.toString());
      throw err;
    }
  }

  /**
   * Convert speech to text using the configured voice provider
   * @param audioStream Audio stream to transcribe
   * @param options Provider-specific transcription options
   * @returns Text or text stream
   * @deprecated Use agent.voice.listen() instead
   */
  async listen(
    audioStream: NodeJS.ReadableStream,
    options?: {
      [key: string]: any;
    },
  ): Promise<string | NodeJS.ReadableStream | void> {
    if (!this.voice) {
      const mastraError = new MastraError({
        id: 'AGENT_LISTEN_METHOD_VOICE_NOT_CONFIGURED',
        domain: ErrorDomain.AGENT,
        category: ErrorCategory.USER,
        details: {
          agentName: this.name,
        },
        text: 'No voice provider configured',
      });
      this.logger.trackException(mastraError);
      this.logger.error(mastraError.toString());
      throw mastraError;
    }

    this.logger.warn('Warning: agent.listen() is deprecated. Please use agent.voice.listen() instead');

    try {
      return this.voice.listen(audioStream, options);
    } catch (e: unknown) {
      let err;
      if (e instanceof MastraError) {
        err = e;
      } else {
        err = new MastraError(
          {
            id: 'AGENT_LISTEN_METHOD_ERROR',
            domain: ErrorDomain.AGENT,
            category: ErrorCategory.UNKNOWN,
            details: {
              agentName: this.name,
            },
            text: 'Error during agent listen',
          },
          e,
        );
      }
      this.logger.trackException(err);
      this.logger.error(err.toString());
      throw err;
    }
  }

  /**
   * Get a list of available speakers from the configured voice provider
   * @throws {Error} If no voice provider is configured
   * @returns {Promise<Array<{voiceId: string}>>} List of available speakers
   * @deprecated Use agent.voice.getSpeakers() instead
   */
  async getSpeakers() {
    if (!this.voice) {
      const mastraError = new MastraError({
        id: 'AGENT_SPEAKERS_METHOD_VOICE_NOT_CONFIGURED',
        domain: ErrorDomain.AGENT,
        category: ErrorCategory.USER,
        details: {
          agentName: this.name,
        },
        text: 'No voice provider configured',
      });
      this.logger.trackException(mastraError);
      this.logger.error(mastraError.toString());
      throw mastraError;
    }

    this.logger.warn('Warning: agent.getSpeakers() is deprecated. Please use agent.voice.getSpeakers() instead.');

    try {
      return await this.voice.getSpeakers();
    } catch (e: unknown) {
      let err;
      if (e instanceof MastraError) {
        err = e;
      } else {
        err = new MastraError(
          {
            id: 'AGENT_GET_SPEAKERS_METHOD_ERROR',
            domain: ErrorDomain.AGENT,
            category: ErrorCategory.UNKNOWN,
            details: {
              agentName: this.name,
            },
            text: 'Error during agent getSpeakers',
          },
          e,
        );
      }
      this.logger.trackException(err);
      this.logger.error(err.toString());
      throw err;
    }
  }

  toStep(): Step<TAgentId, z.ZodObject<{ prompt: z.ZodString }>, z.ZodObject<{ text: z.ZodString }>, any> {
    const x = agentToStep(this);
    return new Step(x);
  }
}<|MERGE_RESOLUTION|>--- conflicted
+++ resolved
@@ -575,14 +575,6 @@
         return { threadId: threadId || '' };
       }
 
-<<<<<<< HEAD
-      // Get current user messages from the list for vector search and processMessages
-      // Assuming user messages are the last ones added after system/context.
-      // This might need refinement based on how messageList is populated before this call.
-      const lastUserMessageContent = messageList.getLatestUserContent() ?? '';
-
-=======
->>>>>>> de1d67f0
       const [memoryMessages, memorySystemMessage] =
         threadId && memory
           ? await Promise.all([
