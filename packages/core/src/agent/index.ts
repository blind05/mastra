import { randomUUID } from 'crypto';
import type { ReadableStream, WritableStream } from 'stream/web';
import type { CoreMessage, StreamObjectResult, TextPart, Tool, UIMessage } from 'ai';
import { asSchema, type ModelMessage, type StopCondition, type ToolChoice } from 'ai-v5';
import deepEqual from 'fast-deep-equal';
import type { JSONSchema7 } from 'json-schema';
import { ZodArray, type ZodSchema, type z } from 'zod';
import type { MastraPrimitives, MastraUnion } from '../action';
import { MastraBase } from '../base';
import { MastraError, ErrorDomain, ErrorCategory } from '../error';
import type { Metric } from '../eval';
import { AvailableHooks, executeHook } from '../hooks';
import { MastraLLMV1 } from '../llm/model';
import type {
  GenerateObjectWithMessagesArgs,
  GenerateTextWithMessagesArgs,
  GenerateReturn,
  GenerateObjectResult,
  GenerateTextResult,
  StreamObjectWithMessagesArgs,
  StreamTextWithMessagesArgs,
  StreamReturn,
  ToolSet,
  OriginalStreamTextOnFinishEventArg,
  OriginalStreamObjectOnFinishEventArg,
  StreamTextResult,
} from '../llm/model/base.types';
import { MastraLLMVNext } from '../llm/model/model.loop';
import type { ModelLoopStreamArgs } from '../llm/model/model.loop.types';
import type { TripwireProperties } from '../llm/model/shared.types';
import { RegisteredLogger } from '../logger';
import type { LoopConfig } from '../loop/types';
import type { Mastra } from '../mastra';
import type { MastraMemory } from '../memory/memory';
import type { MemoryConfig, StorageThreadType } from '../memory/types';
import type { InputProcessor, OutputProcessor } from '../processors/index';
import { StructuredOutputProcessor } from '../processors/processors/structured-output';
import { ProcessorRunner } from '../processors/runner';
import { RuntimeContext } from '../runtime-context';
import type { ScorerRunInputForAgent, ScorerRunOutputForAgent, MastraScorers } from '../scores';
import { runScorer } from '../scores/hooks';
import { MastraAgentStream } from '../stream/MastraAgentStream';
import type { ChunkType } from '../stream/types';
import { InstrumentClass } from '../telemetry';
import { Telemetry } from '../telemetry/telemetry';
import type { CoreTool } from '../tools/types';
import type { DynamicArgument } from '../types';
import { makeCoreTool, createMastraProxy, ensureToolProperties } from '../utils';
import type { CompositeVoice } from '../voice';
import { DefaultVoice } from '../voice';
import type { Workflow } from '../workflows';
import { agentToStep, LegacyStep as Step } from '../workflows/legacy';
import type { AgentVNextStreamOptions } from './agent.types';
import { MessageList } from './message-list';
import type { MessageInput, MessageListInput, UIMessageWithMetadata } from './message-list';
import { SaveQueueManager } from './save-queue';
import { TripWire } from './trip-wire';
import type {
  AgentConfig,
  MastraLanguageModel,
  AgentGenerateOptions,
  AgentStreamOptions,
  ToolsetsInput,
  ToolsInput,
  AgentMemoryOption,
} from './types';
export type { ChunkType } from '../stream/types';
export type { MastraAgentStream } from '../stream/MastraAgentStream';
export * from './input-processor';
export { TripWire };
export { MessageList };
export * from './types';

function resolveMaybePromise<T, R = void>(value: T | Promise<T>, cb: (value: T) => R) {
  if (value instanceof Promise) {
    return value.then(cb);
  }

  return cb(value);
}

// Helper to resolve threadId from args (supports both new and old API)
function resolveThreadIdFromArgs(args: {
  memory?: AgentMemoryOption;
  threadId?: string;
}): (Partial<StorageThreadType> & { id: string }) | undefined {
  if (args?.memory?.thread) {
    if (typeof args.memory.thread === 'string') return { id: args.memory.thread };
    if (typeof args.memory.thread === 'object' && args.memory.thread.id) return args.memory.thread;
  }
  if (args?.threadId) return { id: args.threadId };
  return undefined;
}

@InstrumentClass({
  prefix: 'agent',
  excludeMethods: [
    'hasOwnMemory',
    'getMemory',
    '__primitive',
    '__registerMastra',
    '__registerPrimitives',
    '__runInputProcessors',
    '__runOutputProcessors',
    'getProcessorRunner',
    '__setTools',
    '__setLogger',
    '__setTelemetry',
    'log',
    'getModel',
    'getInstructions',
    'getTools',
    'getLLM',
    'getWorkflows',
    'getDefaultGenerateOptions',
    'getDefaultStreamOptions',
    'getDescription',
    'getScorers',
    'getVoice',
  ],
})
export class Agent<
  TAgentId extends string = string,
  TTools extends ToolsInput = ToolsInput,
  TMetrics extends Record<string, Metric> = Record<string, Metric>,
> extends MastraBase {
  public id: TAgentId;
  public name: TAgentId;
  #instructions: DynamicArgument<string>;
  readonly #description?: string;
  model?: DynamicArgument<MastraLanguageModel>;
  #mastra?: Mastra;
  #memory?: DynamicArgument<MastraMemory>;
  #workflows?: DynamicArgument<Record<string, Workflow>>;
  #defaultGenerateOptions: DynamicArgument<AgentGenerateOptions>;
  #defaultStreamOptions: DynamicArgument<AgentStreamOptions>;
  #defaultVNextStreamOptions: DynamicArgument<AgentVNextStreamOptions<any, any>>;
  #tools: DynamicArgument<TTools>;
  evals: TMetrics;
  #scorers: DynamicArgument<MastraScorers>;
  #voice: CompositeVoice;
  #inputProcessors?: DynamicArgument<InputProcessor[]>;
  #outputProcessors?: DynamicArgument<OutputProcessor[]>;

  // This flag is for agent network messages. We should change the agent network formatting and remove this flag after.
  private _agentNetworkAppend = false;

  constructor(config: AgentConfig<TAgentId, TTools, TMetrics>) {
    super({ component: RegisteredLogger.AGENT });

    this.name = config.name;
    this.id = config.id ?? config.name;

    this.#instructions = config.instructions;
    this.#description = config.description;

    if (!config.model) {
      const mastraError = new MastraError({
        id: 'AGENT_CONSTRUCTOR_MODEL_REQUIRED',
        domain: ErrorDomain.AGENT,
        category: ErrorCategory.USER,
        details: {
          agentName: config.name,
        },
        text: `LanguageModel is required to create an Agent. Please provide the 'model'.`,
      });
      this.logger.trackException(mastraError);
      this.logger.error(mastraError.toString());
      throw mastraError;
    }

    this.model = config.model;

    if (config.workflows) {
      this.#workflows = config.workflows;
    }

    this.#defaultGenerateOptions = config.defaultGenerateOptions || {};
    this.#defaultStreamOptions = config.defaultStreamOptions || {};
    this.#defaultVNextStreamOptions = config.defaultVNextStreamOptions || {};

    this.#tools = config.tools || ({} as TTools);

    this.evals = {} as TMetrics;

    if (config.mastra) {
      this.__registerMastra(config.mastra);
      this.__registerPrimitives({
        telemetry: config.mastra.getTelemetry(),
        logger: config.mastra.getLogger(),
      });
    }

    this.#scorers = config.scorers || ({} as MastraScorers);

    if (config.evals) {
      this.evals = config.evals;
    }

    if (config.memory) {
      this.#memory = config.memory;
    }

    if (config.voice) {
      this.#voice = config.voice;
      if (typeof config.tools !== 'function') {
        this.#voice?.addTools(this.tools);
      }
      if (typeof config.instructions === 'string') {
        this.#voice?.addInstructions(config.instructions);
      }
    } else {
      this.#voice = new DefaultVoice();
    }

    if (config.inputProcessors) {
      this.#inputProcessors = config.inputProcessors;
    }

    if (config.outputProcessors) {
      this.#outputProcessors = config.outputProcessors;
    }

    // @ts-ignore Flag for agent network messages
    this._agentNetworkAppend = config._agentNetworkAppend || false;
  }

  private async getProcessorRunner({
    runtimeContext,
    inputProcessorOverrides,
    outputProcessorOverrides,
  }: {
    runtimeContext: RuntimeContext;
    inputProcessorOverrides?: InputProcessor[];
    outputProcessorOverrides?: OutputProcessor[];
  }): Promise<ProcessorRunner> {
    // Use overrides if provided, otherwise fall back to agent's default processors
    const inputProcessors =
      inputProcessorOverrides ??
      (this.#inputProcessors
        ? typeof this.#inputProcessors === 'function'
          ? await this.#inputProcessors({ runtimeContext })
          : this.#inputProcessors
        : []);

    const outputProcessors =
      outputProcessorOverrides ??
      (this.#outputProcessors
        ? typeof this.#outputProcessors === 'function'
          ? await this.#outputProcessors({ runtimeContext })
          : this.#outputProcessors
        : []);

    this.logger.debug('outputProcessors', outputProcessors);

    return new ProcessorRunner({
      inputProcessors,
      outputProcessors,
      logger: this.logger,
      agentName: this.name,
    });
  }

  public hasOwnMemory(): boolean {
    return Boolean(this.#memory);
  }

  public async getMemory({ runtimeContext = new RuntimeContext() }: { runtimeContext?: RuntimeContext } = {}): Promise<
    MastraMemory | undefined
  > {
    if (!this.#memory) {
      return undefined;
    }

    let resolvedMemory: MastraMemory;

    if (typeof this.#memory !== 'function') {
      resolvedMemory = this.#memory;
    } else {
      const result = this.#memory({ runtimeContext, mastra: this.#mastra });
      resolvedMemory = await Promise.resolve(result);

      if (!resolvedMemory) {
        const mastraError = new MastraError({
          id: 'AGENT_GET_MEMORY_FUNCTION_EMPTY_RETURN',
          domain: ErrorDomain.AGENT,
          category: ErrorCategory.USER,
          details: {
            agentName: this.name,
          },
          text: `[Agent:${this.name}] - Function-based memory returned empty value`,
        });
        this.logger.trackException(mastraError);
        this.logger.error(mastraError.toString());
        throw mastraError;
      }
    }

    if (this.#mastra && resolvedMemory) {
      resolvedMemory.__registerMastra(this.#mastra);

      if (!resolvedMemory.hasOwnStorage) {
        const storage = this.#mastra.getStorage();
        if (storage) {
          resolvedMemory.setStorage(storage);
        }
      }
    }

    return resolvedMemory;
  }

  get voice() {
    if (typeof this.#instructions === 'function') {
      const mastraError = new MastraError({
        id: 'AGENT_VOICE_INCOMPATIBLE_WITH_FUNCTION_INSTRUCTIONS',
        domain: ErrorDomain.AGENT,
        category: ErrorCategory.USER,
        details: {
          agentName: this.name,
        },
        text: 'Voice is not compatible when instructions are a function. Please use getVoice() instead.',
      });
      this.logger.trackException(mastraError);
      this.logger.error(mastraError.toString());
      throw mastraError;
    }

    return this.#voice;
  }

  public async getWorkflows({
    runtimeContext = new RuntimeContext(),
  }: { runtimeContext?: RuntimeContext } = {}): Promise<Record<string, Workflow>> {
    let workflowRecord;
    if (typeof this.#workflows === 'function') {
      workflowRecord = await Promise.resolve(this.#workflows({ runtimeContext, mastra: this.#mastra }));
    } else {
      workflowRecord = this.#workflows ?? {};
    }

    Object.entries(workflowRecord || {}).forEach(([_workflowName, workflow]) => {
      if (this.#mastra) {
        workflow.__registerMastra(this.#mastra);
      }
    });

    return workflowRecord;
  }

  async getScorers({
    runtimeContext = new RuntimeContext(),
  }: { runtimeContext?: RuntimeContext } = {}): Promise<MastraScorers> {
    if (typeof this.#scorers !== 'function') {
      return this.#scorers;
    }

    const result = this.#scorers({ runtimeContext, mastra: this.#mastra });
    return resolveMaybePromise(result, scorers => {
      if (!scorers) {
        const mastraError = new MastraError({
          id: 'AGENT_GET_SCORERS_FUNCTION_EMPTY_RETURN',
          domain: ErrorDomain.AGENT,
          category: ErrorCategory.USER,
          details: {
            agentName: this.name,
          },
          text: `[Agent:${this.name}] - Function-based scorers returned empty value`,
        });
        this.logger.trackException(mastraError);
        this.logger.error(mastraError.toString());
        throw mastraError;
      }

      return scorers;
    });
  }

  public async getVoice({ runtimeContext }: { runtimeContext?: RuntimeContext } = {}) {
    if (this.#voice) {
      const voice = this.#voice;
      voice?.addTools(await this.getTools({ runtimeContext }));
      voice?.addInstructions(await this.getInstructions({ runtimeContext }));
      return voice;
    } else {
      return new DefaultVoice();
    }
  }

  get instructions() {
    this.logger.warn('The instructions property is deprecated. Please use getInstructions() instead.');

    if (typeof this.#instructions === 'function') {
      const mastraError = new MastraError({
        id: 'AGENT_INSTRUCTIONS_INCOMPATIBLE_WITH_FUNCTION_INSTRUCTIONS',
        domain: ErrorDomain.AGENT,
        category: ErrorCategory.USER,
        details: {
          agentName: this.name,
        },
        text: 'Instructions are not compatible when instructions are a function. Please use getInstructions() instead.',
      });
      this.logger.trackException(mastraError);
      this.logger.error(mastraError.toString());
      throw mastraError;
    }

    return this.#instructions;
  }

  public getInstructions({ runtimeContext = new RuntimeContext() }: { runtimeContext?: RuntimeContext } = {}):
    | string
    | Promise<string> {
    if (typeof this.#instructions === 'string') {
      return this.#instructions;
    }

    const result = this.#instructions({ runtimeContext, mastra: this.#mastra });
    return resolveMaybePromise(result, instructions => {
      if (!instructions) {
        const mastraError = new MastraError({
          id: 'AGENT_GET_INSTRUCTIONS_FUNCTION_EMPTY_RETURN',
          domain: ErrorDomain.AGENT,
          category: ErrorCategory.USER,
          details: {
            agentName: this.name,
          },
          text: 'Instructions are required to use an Agent. The function-based instructions returned an empty value.',
        });
        this.logger.trackException(mastraError);
        this.logger.error(mastraError.toString());
        throw mastraError;
      }

      return instructions;
    });
  }

  public getDescription(): string {
    return this.#description ?? '';
  }

  public getDefaultGenerateOptions({
    runtimeContext = new RuntimeContext(),
  }: { runtimeContext?: RuntimeContext } = {}): AgentGenerateOptions | Promise<AgentGenerateOptions> {
    if (typeof this.#defaultGenerateOptions !== 'function') {
      return this.#defaultGenerateOptions;
    }

    const result = this.#defaultGenerateOptions({ runtimeContext, mastra: this.#mastra });
    return resolveMaybePromise(result, options => {
      if (!options) {
        const mastraError = new MastraError({
          id: 'AGENT_GET_DEFAULT_GENERATE_OPTIONS_FUNCTION_EMPTY_RETURN',
          domain: ErrorDomain.AGENT,
          category: ErrorCategory.USER,
          details: {
            agentName: this.name,
          },
          text: `[Agent:${this.name}] - Function-based default generate options returned empty value`,
        });
        this.logger.trackException(mastraError);
        this.logger.error(mastraError.toString());
        throw mastraError;
      }

      return options;
    });
  }

  public getDefaultStreamOptions({ runtimeContext = new RuntimeContext() }: { runtimeContext?: RuntimeContext } = {}):
    | AgentStreamOptions
    | Promise<AgentStreamOptions> {
    if (typeof this.#defaultStreamOptions !== 'function') {
      return this.#defaultStreamOptions;
    }

    const result = this.#defaultStreamOptions({ runtimeContext, mastra: this.#mastra });
    return resolveMaybePromise(result, options => {
      if (!options) {
        const mastraError = new MastraError({
          id: 'AGENT_GET_DEFAULT_STREAM_OPTIONS_FUNCTION_EMPTY_RETURN',
          domain: ErrorDomain.AGENT,
          category: ErrorCategory.USER,
          details: {
            agentName: this.name,
          },
          text: `[Agent:${this.name}] - Function-based default stream options returned empty value`,
        });
        this.logger.trackException(mastraError);
        this.logger.error(mastraError.toString());
        throw mastraError;
      }

      return options;
    });
  }

  public getDefaultVNextStreamOptions<
    Output extends ZodSchema | undefined,
    StructuredOutput extends ZodSchema | undefined,
  >({ runtimeContext = new RuntimeContext() }: { runtimeContext?: RuntimeContext } = {}):
    | AgentVNextStreamOptions<Output, StructuredOutput>
    | Promise<AgentVNextStreamOptions<Output, StructuredOutput>> {
    if (typeof this.#defaultVNextStreamOptions !== 'function') {
      return this.#defaultVNextStreamOptions as AgentVNextStreamOptions<Output, StructuredOutput>;
    }

    const result = this.#defaultVNextStreamOptions({ runtimeContext, mastra: this.#mastra }) as
      | AgentVNextStreamOptions<Output, StructuredOutput>
      | Promise<AgentVNextStreamOptions<Output, StructuredOutput>>;
    return resolveMaybePromise(result, options => {
      if (!options) {
        const mastraError = new MastraError({
          id: 'AGENT_GET_DEFAULT_VNEXT_STREAM_OPTIONS_FUNCTION_EMPTY_RETURN',
          domain: ErrorDomain.AGENT,
          category: ErrorCategory.USER,
          details: {
            agentName: this.name,
          },
          text: `[Agent:${this.name}] - Function-based default vnext stream options returned empty value`,
        });
        this.logger.trackException(mastraError);
        this.logger.error(mastraError.toString());
        throw mastraError;
      }

      return options;
    });
  }

  get tools() {
    this.logger.warn('The tools property is deprecated. Please use getTools() instead.');

    if (typeof this.#tools === 'function') {
      const mastraError = new MastraError({
        id: 'AGENT_GET_TOOLS_FUNCTION_INCOMPATIBLE_WITH_TOOL_FUNCTION_TYPE',
        domain: ErrorDomain.AGENT,
        category: ErrorCategory.USER,
        details: {
          agentName: this.name,
        },
        text: 'Tools are not compatible when tools are a function. Please use getTools() instead.',
      });
      this.logger.trackException(mastraError);
      this.logger.error(mastraError.toString());
      throw mastraError;
    }

    return ensureToolProperties(this.#tools) as TTools;
  }

  public getTools({ runtimeContext = new RuntimeContext() }: { runtimeContext?: RuntimeContext } = {}):
    | TTools
    | Promise<TTools> {
    if (typeof this.#tools !== 'function') {
      return ensureToolProperties(this.#tools) as TTools;
    }

    const result = this.#tools({ runtimeContext, mastra: this.#mastra });

    return resolveMaybePromise(result, tools => {
      if (!tools) {
        const mastraError = new MastraError({
          id: 'AGENT_GET_TOOLS_FUNCTION_EMPTY_RETURN',
          domain: ErrorDomain.AGENT,
          category: ErrorCategory.USER,
          details: {
            agentName: this.name,
          },
          text: `[Agent:${this.name}] - Function-based tools returned empty value`,
        });
        this.logger.trackException(mastraError);
        this.logger.error(mastraError.toString());
        throw mastraError;
      }

      return ensureToolProperties(tools) as TTools;
    });
  }

  get llm() {
    this.logger.warn('The llm property is deprecated. Please use getLLM() instead.');

    if (typeof this.model === 'function') {
      const mastraError = new MastraError({
        id: 'AGENT_LLM_GETTER_INCOMPATIBLE_WITH_FUNCTION_MODEL',
        domain: ErrorDomain.AGENT,
        category: ErrorCategory.USER,
        details: {
          agentName: this.name,
        },
        text: 'LLM is not compatible when model is a function. Please use getLLM() instead.',
      });
      this.logger.trackException(mastraError);
      this.logger.error(mastraError.toString());
      throw mastraError;
    }

    return this.getLLM();
  }

  /**
   * Gets or creates an LLM instance based on the current model
   * @param options Options for getting the LLM
   * @returns A promise that resolves to the LLM instance
   */
  public getLLM({
    runtimeContext = new RuntimeContext(),
    model,
  }: {
    runtimeContext?: RuntimeContext;
    model?: MastraLanguageModel | DynamicArgument<MastraLanguageModel>;
  } = {}): MastraLLMV1 | MastraLLMVNext | Promise<MastraLLMV1 | MastraLLMVNext> {
    // If model is provided, resolve it; otherwise use the agent's model
    const modelToUse = model
      ? typeof model === 'function'
        ? model({ runtimeContext, mastra: this.#mastra })
        : model
      : this.getModel({ runtimeContext });

    return resolveMaybePromise(modelToUse, resolvedModel => {
      let llm: MastraLLMV1 | MastraLLMVNext;
      if (resolvedModel.specificationVersion === 'v1') {
        llm = new MastraLLMV1({ model: resolvedModel, mastra: this.#mastra });
      } else {
        llm = new MastraLLMVNext({ model: resolvedModel, mastra: this.#mastra });
      }

      // Apply stored primitives if available
      if (this.#primitives) {
        llm.__registerPrimitives(this.#primitives);
      }

      if (this.#mastra) {
        llm.__registerMastra(this.#mastra);
      }

      return llm;
    });
  }

  /**
   * Gets the model, resolving it if it's a function
   * @param options Options for getting the model
   * @returns A promise that resolves to the model
   */
  public getModel({ runtimeContext = new RuntimeContext() }: { runtimeContext?: RuntimeContext } = {}):
    | MastraLanguageModel
    | Promise<MastraLanguageModel> {
    if (typeof this.model !== 'function') {
      if (!this.model) {
        const mastraError = new MastraError({
          id: 'AGENT_GET_MODEL_MISSING_MODEL_INSTANCE',
          domain: ErrorDomain.AGENT,
          category: ErrorCategory.USER,
          details: {
            agentName: this.name,
          },
          text: `[Agent:${this.name}] - No model provided`,
        });
        this.logger.trackException(mastraError);
        this.logger.error(mastraError.toString());
        throw mastraError;
      }

      return this.model;
    }

    const result = this.model({ runtimeContext, mastra: this.#mastra });
    return resolveMaybePromise(result, model => {
      if (!model) {
        const mastraError = new MastraError({
          id: 'AGENT_GET_MODEL_FUNCTION_EMPTY_RETURN',
          domain: ErrorDomain.AGENT,
          category: ErrorCategory.USER,
          details: {
            agentName: this.name,
          },
          text: `[Agent:${this.name}] - Function-based model returned empty value`,
        });
        this.logger.trackException(mastraError);
        this.logger.error(mastraError.toString());
        throw mastraError;
      }

      return model;
    });
  }

  __updateInstructions(newInstructions: string) {
    this.#instructions = newInstructions;
    this.logger.debug(`[Agents:${this.name}] Instructions updated.`, { model: this.model, name: this.name });
  }

  __updateModel({ model }: { model: DynamicArgument<MastraLanguageModel> }) {
    this.model = model;
    this.logger.debug(`[Agents:${this.name}] Model updated.`, { model: this.model, name: this.name });
  }

  #primitives?: MastraPrimitives;

  __registerPrimitives(p: MastraPrimitives) {
    if (p.telemetry) {
      this.__setTelemetry(p.telemetry);
    }

    if (p.logger) {
      this.__setLogger(p.logger);
    }

    // Store primitives for later use when creating LLM instances
    this.#primitives = p;

    this.logger.debug(`[Agents:${this.name}] initialized.`, { model: this.model, name: this.name });
  }

  __registerMastra(mastra: Mastra) {
    this.#mastra = mastra;
    // Mastra will be passed to the LLM when it's created in getLLM()
  }

  /**
   * Set the concrete tools for the agent
   * @param tools
   */
  __setTools(tools: TTools) {
    this.#tools = tools;
    this.logger.debug(`[Agents:${this.name}] Tools set for agent ${this.name}`, { model: this.model, name: this.name });
  }

  async generateTitleFromUserMessage({
    message,
    runtimeContext = new RuntimeContext(),
    model,
    instructions,
  }: {
    message: string | MessageInput;
    runtimeContext?: RuntimeContext;
    model?: DynamicArgument<MastraLanguageModel>;
    instructions?: DynamicArgument<string>;
  }) {
    // need to use text, not object output or it will error for models that don't support structured output (eg Deepseek R1)
    const llm = await this.getLLM({ runtimeContext, model });

    const normMessage = new MessageList().add(message, 'user').get.all.ui().at(-1);
    if (!normMessage) {
      throw new Error(`Could not generate title from input ${JSON.stringify(message)}`);
    }

    const partsToGen: TextPart[] = [];
    for (const part of normMessage.parts) {
      if (part.type === `text`) {
        partsToGen.push(part);
      } else if (part.type === `source`) {
        partsToGen.push({
          type: 'text',
          text: `User added URL: ${part.source.url.substring(0, 100)}`,
        });
      } else if (part.type === `file`) {
        partsToGen.push({
          type: 'text',
          text: `User added ${part.mimeType} file: ${part.data.substring(0, 100)}`,
        });
      }
    }

    // Resolve instructions using the dedicated method
    const systemInstructions = await this.resolveTitleInstructions(runtimeContext, instructions);

    let text = '';

    if (llm.getModel().specificationVersion === 'v1') {
      const result = await (llm as MastraLLMV1).__text({
        runtimeContext,
        messages: [
          {
            role: 'system',
            content: systemInstructions,
          },
          {
            role: 'user',
            content: JSON.stringify(partsToGen),
          },
        ],
      });

      text = result.text;
    } else {
      const res = (llm as MastraLLMVNext).stream({
        runtimeContext,
        messages: [
          {
            role: 'system',
            content: systemInstructions,
          },
          {
            role: 'user',
            content: JSON.stringify(partsToGen),
          },
        ],
      });

      const result = await res.getFullOutput();

      text = result.text;
    }

    // Strip out any r1 think tags if present
    const cleanedText = text.replace(/<think>[\s\S]*?<\/think>/g, '').trim();
    return cleanedText;
  }

  getMostRecentUserMessage(messages: Array<UIMessage | UIMessageWithMetadata>) {
    const userMessages = messages.filter(message => message.role === 'user');
    return userMessages.at(-1);
  }

  async genTitle(
    userMessage: string | MessageInput | undefined,
    runtimeContext: RuntimeContext,
    model?: DynamicArgument<MastraLanguageModel>,
    instructions?: DynamicArgument<string>,
  ) {
    try {
      if (userMessage) {
        const normMessage = new MessageList().add(userMessage, 'user').get.all.ui().at(-1);
        if (normMessage) {
          return await this.generateTitleFromUserMessage({
            message: normMessage,
            runtimeContext,
            model,
            instructions,
          });
        }
      }
      // If no user message, return a default title for new threads
      return `New Thread ${new Date().toISOString()}`;
    } catch (e) {
      this.logger.error('Error generating title:', e);
      // Return undefined on error so existing title is preserved
      return undefined;
    }
  }

  /* @deprecated use agent.getMemory() and query memory directly */
  async fetchMemory({
    threadId,
    thread: passedThread,
    memoryConfig,
    resourceId,
    runId,
    userMessages,
    systemMessage,
    messageList = new MessageList({ threadId, resourceId }),
    runtimeContext = new RuntimeContext(),
  }: {
    resourceId: string;
    threadId: string;
    thread?: StorageThreadType;
    memoryConfig?: MemoryConfig;
    userMessages?: CoreMessage[];
    systemMessage?: CoreMessage;
    runId?: string;
    messageList?: MessageList;
    runtimeContext?: RuntimeContext;
  }) {
    const memory = await this.getMemory({ runtimeContext });
    if (memory) {
      const thread = passedThread ?? (await memory.getThreadById({ threadId }));

      if (!thread) {
        // If no thread, nothing to fetch from memory.
        // The messageList already contains the current user messages and system message.
        return { threadId: threadId || '', messages: userMessages || [] };
      }

      if (userMessages && userMessages.length > 0) {
        messageList.add(userMessages, 'memory');
      }

      if (systemMessage?.role === 'system') {
        messageList.addSystem(systemMessage, 'memory');
      }

      const [memoryMessages, memorySystemMessage] =
        threadId && memory
          ? await Promise.all([
              memory
                .rememberMessages({
                  threadId,
                  resourceId,
                  config: memoryConfig,
                  vectorMessageSearch: messageList.getLatestUserContent() || '',
                })
                .then((r: any) => r.messagesV2),
              memory.getSystemMessage({ threadId, memoryConfig }),
            ])
          : [[], null];

      this.logger.debug('Fetched messages from memory', {
        threadId,
        runId,
        fetchedCount: memoryMessages.length,
      });

      if (memorySystemMessage) {
        messageList.addSystem(memorySystemMessage, 'memory');
      }

      messageList.add(memoryMessages, 'memory');

      const systemMessages =
        messageList
          .getSystemMessages()
          ?.map(m => m.content)
          ?.join(`\n`) ?? undefined;

      const newMessages = messageList.get.input.v1() as CoreMessage[];

      const processedMemoryMessages = memory.processMessages({
        // these will be processed
        messages: messageList.get.remembered.v1() as CoreMessage[],
        // these are here for inspecting but shouldn't be returned by the processor
        // - ex TokenLimiter needs to measure all tokens even though it's only processing remembered messages
        newMessages,
        systemMessage: systemMessages,
        memorySystemMessage: memorySystemMessage || undefined,
      });

      const returnList = new MessageList()
        .addSystem(systemMessages)
        .add(processedMemoryMessages, 'memory')
        .add(newMessages, 'user');

      return {
        threadId: thread.id,
        messages: returnList.get.all.prompt(),
      };
    }

    return { threadId: threadId || '', messages: userMessages || [] };
  }

  private async getMemoryTools({
    runId,
    resourceId,
    threadId,
    runtimeContext,
    mastraProxy,
  }: {
    runId?: string;
    resourceId?: string;
    threadId?: string;
    runtimeContext: RuntimeContext;
    mastraProxy?: MastraUnion;
  }) {
    let convertedMemoryTools: Record<string, CoreTool> = {};
    // Get memory tools if available
    const memory = await this.getMemory({ runtimeContext });
    const memoryTools = memory?.getTools?.();

    if (memoryTools) {
      this.logger.debug(
        `[Agent:${this.name}] - Adding tools from memory ${Object.keys(memoryTools || {}).join(', ')}`,
        {
          runId,
        },
      );
      for (const [toolName, tool] of Object.entries(memoryTools)) {
        const toolObj = tool;
        const options = {
          name: toolName,
          runId,
          threadId,
          resourceId,
          logger: this.logger,
          mastra: mastraProxy as MastraUnion | undefined,
          memory,
          agentName: this.name,
          runtimeContext,
          model: typeof this.model === 'function' ? await this.getModel({ runtimeContext }) : this.model,
        };
        const convertedToCoreTool = makeCoreTool(toolObj, options);
        convertedMemoryTools[toolName] = convertedToCoreTool;
      }
    }
    return convertedMemoryTools;
  }

  private async __runInputProcessors({
    runtimeContext,
    messageList,
    inputProcessorOverrides,
  }: {
    runtimeContext: RuntimeContext;
    messageList: MessageList;
    inputProcessorOverrides?: InputProcessor[];
  }): Promise<{
    messageList: MessageList;
    tripwireTriggered: boolean;
    tripwireReason: string;
  }> {
    let tripwireTriggered = false;
    let tripwireReason = '';

    if (inputProcessorOverrides?.length || this.#inputProcessors) {
      const runner = await this.getProcessorRunner({
        runtimeContext,
        inputProcessorOverrides,
      });
      // Create traced version of runInputProcessors similar to workflow _runStep pattern
      const tracedRunInputProcessors = (messageList: MessageList) => {
        const telemetry = this.#mastra?.getTelemetry();
        if (!telemetry) {
          return runner.runInputProcessors(messageList, undefined);
        }

        return telemetry.traceMethod(
          async (data: { messageList: MessageList }) => {
            return runner.runInputProcessors(data.messageList, telemetry);
          },
          {
            spanName: `agent.${this.name}.inputProcessors`,
            attributes: {
              'agent.name': this.name,
              'inputProcessors.count': runner.inputProcessors.length.toString(),
              'inputProcessors.names': runner.inputProcessors.map(p => p.name).join(','),
            },
          },
        )({ messageList });
      };

      try {
        messageList = await tracedRunInputProcessors(messageList);
      } catch (error) {
        if (error instanceof TripWire) {
          tripwireTriggered = true;
          tripwireReason = error.message;
        } else {
          throw new MastraError(
            {
              id: 'AGENT_INPUT_PROCESSOR_ERROR',
              domain: ErrorDomain.AGENT,
              category: ErrorCategory.USER,
              text: `[Agent:${this.name}] - Input processor error`,
            },
            error,
          );
        }
      }
    }

    return {
      messageList,
      tripwireTriggered,
      tripwireReason,
    };
  }

  private async __runOutputProcessors({
    runtimeContext,
    messageList,
    outputProcessorOverrides,
  }: {
    runtimeContext: RuntimeContext;
    messageList: MessageList;
    outputProcessorOverrides?: OutputProcessor[];
  }): Promise<{
    messageList: MessageList;
    tripwireTriggered: boolean;
    tripwireReason: string;
  }> {
    let tripwireTriggered = false;
    let tripwireReason = '';

    if (outputProcessorOverrides?.length || this.#outputProcessors) {
      const runner = await this.getProcessorRunner({
        runtimeContext,
        outputProcessorOverrides,
      });

      // Create traced version of runOutputProcessors similar to workflow _runStep pattern
      const tracedRunOutputProcessors = (messageList: MessageList) => {
        const telemetry = this.#mastra?.getTelemetry();
        if (!telemetry) {
          return runner.runOutputProcessors(messageList, undefined);
        }

        return telemetry.traceMethod(
          async (data: { messageList: MessageList }) => {
            return runner.runOutputProcessors(data.messageList, telemetry);
          },
          {
            spanName: `agent.${this.name}.outputProcessors`,
            attributes: {
              'agent.name': this.name,
              'outputProcessors.count': runner.outputProcessors.length.toString(),
              'outputProcessors.names': runner.outputProcessors.map(p => p.name).join(','),
            },
          },
        )({ messageList });
      };

      try {
        messageList = await tracedRunOutputProcessors(messageList);
      } catch (e) {
        if (e instanceof TripWire) {
          tripwireTriggered = true;
          tripwireReason = e.message;
          this.logger.debug(`[Agent:${this.name}] - Output processor tripwire triggered: ${e.message}`);
        } else {
          throw e;
        }
      }
    }

    return {
      messageList,
      tripwireTriggered,
      tripwireReason,
    };
  }

  private async getMemoryMessages({
    resourceId,
    threadId,
    vectorMessageSearch,
    memoryConfig,
    runtimeContext,
  }: {
    resourceId?: string;
    threadId: string;
    vectorMessageSearch: string;
    memoryConfig?: MemoryConfig;
    runtimeContext: RuntimeContext;
  }) {
    const memory = await this.getMemory({ runtimeContext });
    if (!memory) {
      return [];
    }
    return memory
      .rememberMessages({
        threadId,
        resourceId,
        config: memoryConfig,
        // The new user messages aren't in the list yet cause we add memory messages first to try to make sure ordering is correct (memory comes before new user messages)
        vectorMessageSearch,
      })
      .then(r => r.messagesV2);
  }

  private async getAssignedTools({
    runtimeContext,
    runId,
    resourceId,
    threadId,
    mastraProxy,
    writableStream,
  }: {
    runId?: string;
    resourceId?: string;
    threadId?: string;
    runtimeContext: RuntimeContext;
    mastraProxy?: MastraUnion;
    writableStream?: WritableStream<ChunkType>;
  }) {
    let toolsForRequest: Record<string, CoreTool> = {};

    this.logger.debug(`[Agents:${this.name}] - Assembling assigned tools`, { runId, threadId, resourceId });

    const memory = await this.getMemory({ runtimeContext });

    // Mastra tools passed into the Agent

    const assignedTools = await this.getTools({ runtimeContext });

    const assignedToolEntries = Object.entries(assignedTools || {});

    const assignedCoreToolEntries = await Promise.all(
      assignedToolEntries.map(async ([k, tool]) => {
        if (!tool) {
          return;
        }

        const options = {
          name: k,
          runId,
          threadId,
          resourceId,
          logger: this.logger,
          mastra: mastraProxy as MastraUnion | undefined,
          memory,
          agentName: this.name,
          runtimeContext,
          model: typeof this.model === 'function' ? await this.getModel({ runtimeContext }) : this.model,
          writableStream,
        };

        return [k, makeCoreTool(tool, options)];
      }),
    );

    const assignedToolEntriesConverted = Object.fromEntries(
      assignedCoreToolEntries.filter((entry): entry is [string, CoreTool] => Boolean(entry)),
    );

    toolsForRequest = {
      ...assignedToolEntriesConverted,
    };

    return toolsForRequest;
  }

  private async getToolsets({
    runId,
    threadId,
    resourceId,
    toolsets,
    runtimeContext,
    mastraProxy,
  }: {
    runId?: string;
    threadId?: string;
    resourceId?: string;
    toolsets: ToolsetsInput;
    runtimeContext: RuntimeContext;
    mastraProxy?: MastraUnion;
  }) {
    let toolsForRequest: Record<string, CoreTool> = {};

    const memory = await this.getMemory({ runtimeContext });
    const toolsFromToolsets = Object.values(toolsets || {});

    if (toolsFromToolsets.length > 0) {
      this.logger.debug(`[Agent:${this.name}] - Adding tools from toolsets ${Object.keys(toolsets || {}).join(', ')}`, {
        runId,
      });
      for (const toolset of toolsFromToolsets) {
        for (const [toolName, tool] of Object.entries(toolset)) {
          const toolObj = tool;
          const options = {
            name: toolName,
            runId,
            threadId,
            resourceId,
            logger: this.logger,
            mastra: mastraProxy as MastraUnion | undefined,
            memory,
            agentName: this.name,
            runtimeContext,
            model: typeof this.model === 'function' ? await this.getModel({ runtimeContext }) : this.model,
          };
          const convertedToCoreTool = makeCoreTool(toolObj, options, 'toolset');
          toolsForRequest[toolName] = convertedToCoreTool;
        }
      }
    }

    return toolsForRequest;
  }

  private async getClientTools({
    runId,
    threadId,
    resourceId,
    runtimeContext,
    mastraProxy,
    clientTools,
  }: {
    runId?: string;
    threadId?: string;
    resourceId?: string;
    runtimeContext: RuntimeContext;
    mastraProxy?: MastraUnion;
    clientTools?: ToolsInput;
  }) {
    let toolsForRequest: Record<string, CoreTool> = {};
    const memory = await this.getMemory({ runtimeContext });
    // Convert client tools
    const clientToolsForInput = Object.entries(clientTools || {});
    if (clientToolsForInput.length > 0) {
      this.logger.debug(`[Agent:${this.name}] - Adding client tools ${Object.keys(clientTools || {}).join(', ')}`, {
        runId,
      });
      for (const [toolName, tool] of clientToolsForInput) {
        const { execute, ...rest } = tool;
        const options = {
          name: toolName,
          runId,
          threadId,
          resourceId,
          logger: this.logger,
          mastra: mastraProxy as MastraUnion | undefined,
          memory,
          agentName: this.name,
          runtimeContext,
          model: typeof this.model === 'function' ? await this.getModel({ runtimeContext }) : this.model,
        };
        const convertedToCoreTool = makeCoreTool(rest, options, 'client-tool');
        toolsForRequest[toolName] = convertedToCoreTool;
      }
    }

    return toolsForRequest;
  }

  private async getWorkflowTools({
    runId,
    threadId,
    resourceId,
    runtimeContext,
  }: {
    runId?: string;
    threadId?: string;
    resourceId?: string;
    runtimeContext: RuntimeContext;
  }) {
    let convertedWorkflowTools: Record<string, CoreTool> = {};
    const workflows = await this.getWorkflows({ runtimeContext });
    if (Object.keys(workflows).length > 0) {
      convertedWorkflowTools = Object.entries(workflows).reduce(
        (memo, [workflowName, workflow]) => {
          memo[workflowName] = {
            description: workflow.description || `Workflow: ${workflowName}`,
            parameters: workflow.inputSchema || { type: 'object', properties: {} },
            execute: async (args: any) => {
              try {
                this.logger.debug(`[Agent:${this.name}] - Executing workflow as tool ${workflowName}`, {
                  name: workflowName,
                  description: workflow.description,
                  args,
                  runId,
                  threadId,
                  resourceId,
                });

                const run = workflow.createRun();

                const result = await run.start({
                  inputData: args,
                  runtimeContext,
                });
                return result;
              } catch (err) {
                const mastraError = new MastraError(
                  {
                    id: 'AGENT_WORKFLOW_TOOL_EXECUTION_FAILED',
                    domain: ErrorDomain.AGENT,
                    category: ErrorCategory.USER,
                    details: {
                      agentName: this.name,
                      runId: runId || '',
                      threadId: threadId || '',
                      resourceId: resourceId || '',
                    },
                    text: `[Agent:${this.name}] - Failed workflow tool execution`,
                  },
                  err,
                );
                this.logger.trackException(mastraError);
                this.logger.error(mastraError.toString());
                throw mastraError;
              }
            },
          };
          return memo;
        },
        {} as Record<string, CoreTool>,
      );
    }

    return convertedWorkflowTools;
  }

  private async convertTools({
    toolsets,
    clientTools,
    threadId,
    resourceId,
    runId,
    runtimeContext,
    writableStream,
  }: {
    toolsets?: ToolsetsInput;
    clientTools?: ToolsInput;
    threadId?: string;
    resourceId?: string;
    runId?: string;
    runtimeContext: RuntimeContext;
    writableStream?: WritableStream<ChunkType>;
  }): Promise<Record<string, CoreTool>> {
    let mastraProxy = undefined;
    const logger = this.logger;

    if (this.#mastra) {
      mastraProxy = createMastraProxy({ mastra: this.#mastra, logger });
    }

    const assignedTools = await this.getAssignedTools({
      runId,
      resourceId,
      threadId,
      runtimeContext,
      mastraProxy,
      writableStream,
    });

    const memoryTools = await this.getMemoryTools({
      runId,
      resourceId,
      threadId,
      runtimeContext,
      mastraProxy,
    });

    const toolsetTools = await this.getToolsets({
      runId,
      resourceId,
      threadId,
      runtimeContext,
      mastraProxy,
      toolsets: toolsets!,
    });

    const clientsideTools = await this.getClientTools({
      runId,
      resourceId,
      threadId,
      runtimeContext,
      mastraProxy,
      clientTools: clientTools!,
    });

    const workflowTools = await this.getWorkflowTools({
      runId,
      resourceId,
      threadId,
      runtimeContext,
    });

    return this.formatTools({
      ...assignedTools,
      ...memoryTools,
      ...toolsetTools,
      ...clientsideTools,
      ...workflowTools,
    });
  }

  private formatTools(tools: Record<string, CoreTool>): Record<string, CoreTool> {
    const INVALID_CHAR_REGEX = /[^a-zA-Z0-9_\-]/g;
    const STARTING_CHAR_REGEX = /[a-zA-Z_]/;

    for (const key of Object.keys(tools)) {
      if (tools[key] && (key.length > 63 || key.match(INVALID_CHAR_REGEX) || !key[0]!.match(STARTING_CHAR_REGEX))) {
        let newKey = key.replace(INVALID_CHAR_REGEX, '_');
        if (!newKey[0]!.match(STARTING_CHAR_REGEX)) {
          newKey = '_' + newKey;
        }
        newKey = newKey.slice(0, 63);

        if (tools[newKey]) {
          const mastraError = new MastraError({
            id: 'AGENT_TOOL_NAME_COLLISION',
            domain: ErrorDomain.AGENT,
            category: ErrorCategory.USER,
            details: {
              agentName: this.name,
              toolName: newKey,
            },
            text: `Two or more tools resolve to the same name "${newKey}". Please rename one of the tools to avoid this collision.`,
          });
          this.logger.trackException(mastraError);
          this.logger.error(mastraError.toString());
          throw mastraError;
        }

        tools[newKey] = tools[key];
        delete tools[key];
      }
    }

    return tools;
  }

  /**
   * Adds response messages from a step to the MessageList and schedules persistence.
   * This is used for incremental saving: after each agent step, messages are added to a save queue
   * and a debounced save operation is triggered to avoid redundant writes.
   *
   * @param result - The step result containing response messages.
   * @param messageList - The MessageList instance for the current thread.
   * @param threadId - The thread ID.
   * @param memoryConfig - The memory configuration for saving.
   * @param runId - (Optional) The run ID for logging.
   */
  private async saveStepMessages({
    saveQueueManager,
    result,
    messageList,
    threadId,
    memoryConfig,
    runId,
  }: {
    saveQueueManager: SaveQueueManager;
    result: any;
    messageList: MessageList;
    threadId?: string;
    memoryConfig?: MemoryConfig;
    runId?: string;
  }) {
    try {
      messageList.add(result.response.messages, 'response');
      await saveQueueManager.batchMessages(messageList, threadId, memoryConfig);
    } catch (e) {
      await saveQueueManager.flushMessages(messageList, threadId, memoryConfig);
      this.logger.error('Error saving memory on step finish', {
        error: e,
        runId,
      });
      throw e;
    }
  }

  __primitive({
    instructions,
    messages,
    context,
    thread,
    memoryConfig,
    resourceId,
    runId,
    toolsets,
    clientTools,
    runtimeContext,
    saveQueueManager,
    writableStream,
  }: {
    instructions: string;
    toolsets?: ToolsetsInput;
    clientTools?: ToolsInput;
    resourceId?: string;
    thread?: (Partial<StorageThreadType> & { id: string }) | undefined;
    memoryConfig?: MemoryConfig;
    context?: CoreMessage[];
    runId?: string;
    messages: MessageListInput;
    runtimeContext: RuntimeContext;
    saveQueueManager: SaveQueueManager;
    writableStream?: WritableStream<ChunkType>;
  }) {
    return {
      before: async () => {
        if (process.env.NODE_ENV !== 'test') {
          this.logger.debug(`[Agents:${this.name}] - Starting generation`, { runId });
        }

        const memory = await this.getMemory({ runtimeContext });

        const toolEnhancements = [
          // toolsets
          toolsets && Object.keys(toolsets || {}).length > 0
            ? `toolsets present (${Object.keys(toolsets || {}).length} tools)`
            : undefined,

          // memory tools
          memory && resourceId ? 'memory and resourceId available' : undefined,
        ]
          .filter(Boolean)
          .join(', ');
        this.logger.debug(`[Agent:${this.name}] - Enhancing tools: ${toolEnhancements}`, {
          runId,
          toolsets: toolsets ? Object.keys(toolsets) : undefined,
          clientTools: clientTools ? Object.keys(clientTools) : undefined,
          hasMemory: !!memory,
          hasResourceId: !!resourceId,
        });

        const threadId = thread?.id;

        const convertedTools = await this.convertTools({
          toolsets,
          clientTools,
          threadId,
          resourceId,
          runId,
          runtimeContext,
          writableStream,
        });

        const messageList = new MessageList({
          threadId,
          resourceId,
          generateMessageId: this.#mastra?.generateId?.bind(this.#mastra),
          // @ts-ignore Flag for agent network messages
          _agentNetworkAppend: this._agentNetworkAppend,
        })
          .addSystem({
            role: 'system',
            content: instructions || `${this.instructions}.`,
          })
          .add(context || [], 'context');

        if (!memory || (!threadId && !resourceId)) {
          messageList.add(messages, 'user');
          const { tripwireTriggered, tripwireReason } = await this.__runInputProcessors({
            runtimeContext,
            messageList,
          });
          return {
            messageObjects: messageList.get.all.prompt(),
            convertedTools,
            threadExists: false,
            thread: undefined,
            messageList,
            ...(tripwireTriggered && {
              tripwire: true,
              tripwireReason,
            }),
          };
        }
        if (!threadId || !resourceId) {
          const mastraError = new MastraError({
            id: 'AGENT_MEMORY_MISSING_RESOURCE_ID',
            domain: ErrorDomain.AGENT,
            category: ErrorCategory.USER,
            details: {
              agentName: this.name,
              threadId: threadId || '',
              resourceId: resourceId || '',
            },
            text: `A resourceId and a threadId must be provided when using Memory. Saw threadId "${threadId}" and resourceId "${resourceId}"`,
          });
          this.logger.trackException(mastraError);
          this.logger.error(mastraError.toString());
          throw mastraError;
        }
        const store = memory.constructor.name;
        this.logger.debug(
          `[Agent:${this.name}] - Memory persistence enabled: store=${store}, resourceId=${resourceId}`,
          {
            runId,
            resourceId,
            threadId,
            memoryStore: store,
          },
        );

        let threadObject: StorageThreadType | undefined = undefined;
        const existingThread = await memory.getThreadById({ threadId });
        if (existingThread) {
          if (
            (!existingThread.metadata && thread.metadata) ||
            (thread.metadata && !deepEqual(existingThread.metadata, thread.metadata))
          ) {
            threadObject = await memory.saveThread({
              thread: { ...existingThread, metadata: thread.metadata },
              memoryConfig,
            });
          } else {
            threadObject = existingThread;
          }
        } else {
          threadObject = await memory.createThread({
            threadId,
            metadata: thread.metadata,
            title: thread.title,
            memoryConfig,
            resourceId,
            saveThread: false,
          });
        }

        let [memoryMessages, memorySystemMessage] = await Promise.all([
          existingThread
            ? this.getMemoryMessages({
                resourceId,
                threadId: threadObject.id,
                vectorMessageSearch: new MessageList().add(messages, `user`).getLatestUserContent() || '',
                memoryConfig,
                runtimeContext,
              })
            : [],
          memory.getSystemMessage({ threadId: threadObject.id, resourceId, memoryConfig }),
        ]);

        this.logger.debug('Fetched messages from memory', {
          threadId: threadObject.id,
          runId,
          fetchedCount: memoryMessages.length,
        });

        // So the agent doesn't get confused and start replying directly to messages
        // that were added via semanticRecall from a different conversation,
        // we need to pull those out and add to the system message.
        const resultsFromOtherThreads = memoryMessages.filter(m => m.threadId !== threadObject.id);
        if (resultsFromOtherThreads.length && !memorySystemMessage) {
          memorySystemMessage = ``;
        }
        if (resultsFromOtherThreads.length) {
          memorySystemMessage += `\nThe following messages were remembered from a different conversation:\n<remembered_from_other_conversation>\n${(() => {
            let result = ``;

            const messages = new MessageList().add(resultsFromOtherThreads, 'memory').get.all.v1();
            let lastYmd: string | null = null;
            for (const msg of messages) {
              const date = msg.createdAt;
              const year = date.getUTCFullYear();
              const month = date.toLocaleString('default', { month: 'short' });
              const day = date.getUTCDate();
              const ymd = `${year}, ${month}, ${day}`;
              const utcHour = date.getUTCHours();
              const utcMinute = date.getUTCMinutes();
              const hour12 = utcHour % 12 || 12;
              const ampm = utcHour < 12 ? 'AM' : 'PM';
              const timeofday = `${hour12}:${utcMinute < 10 ? '0' : ''}${utcMinute} ${ampm}`;

              if (!lastYmd || lastYmd !== ymd) {
                result += `\nthe following messages are from ${ymd}\n`;
              }
              result += `
Message ${msg.threadId && msg.threadId !== threadObject.id ? 'from previous conversation' : ''} at ${timeofday}: ${JSON.stringify(msg)}`;

              lastYmd = ymd;
            }
            return result;
          })()}\n<end_remembered_from_other_conversation>`;
        }

        if (memorySystemMessage) {
          messageList.addSystem(memorySystemMessage, 'memory');
        }

        messageList
          .add(
            memoryMessages.filter(m => m.threadId === threadObject.id), // filter out messages from other threads. those are added to system message above
            'memory',
          )
          // add new user messages to the list AFTER remembered messages to make ordering more reliable
          .add(messages, 'user');

        const { tripwireTriggered, tripwireReason } = await this.__runInputProcessors({
          runtimeContext,
          messageList,
        });

        const systemMessage =
          [...messageList.getSystemMessages(), ...messageList.getSystemMessages('memory')]
            ?.map(m => m.content)
            ?.join(`\n`) ?? undefined;

        const processedMemoryMessages = memory.processMessages({
          // these will be processed
          messages: messageList.get.remembered.v1() as CoreMessage[],
          // these are here for inspecting but shouldn't be returned by the processor
          // - ex TokenLimiter needs to measure all tokens even though it's only processing remembered messages
          newMessages: messageList.get.input.v1() as CoreMessage[],
          systemMessage,
          memorySystemMessage: memorySystemMessage || undefined,
        });

        const processedList = new MessageList({
          threadId: threadObject.id,
          resourceId,
          generateMessageId: this.#mastra?.generateId?.bind(this.#mastra),
          // @ts-ignore Flag for agent network messages
          _agentNetworkAppend: this._agentNetworkAppend,
        })
          .addSystem(instructions || `${this.instructions}.`)
          .addSystem(memorySystemMessage)
          .add(context || [], 'context')
          .add(processedMemoryMessages, 'memory')
          .add(messageList.get.input.v2(), 'user')
          .get.all.prompt();

        return {
          convertedTools,
          thread: threadObject,
          messageList,
          // add old processed messages + new input messages
          messageObjects: processedList,
          ...(tripwireTriggered && {
            tripwire: true,
            tripwireReason,
          }),
          threadExists: !!existingThread,
        };
      },
      after: async ({
        result,
        thread: threadAfter,
        threadId,
        memoryConfig,
        outputText,
        runId,
        messageList,
        threadExists,
        structuredOutput = false,
      }: {
        runId: string;
        result: Record<string, any>;
        thread: StorageThreadType | null | undefined;
        threadId?: string;
        memoryConfig: MemoryConfig | undefined;
        outputText: string;
        messageList: MessageList;
        threadExists: boolean;
        structuredOutput?: boolean;
      }) => {
        const resToLog = {
          text: result?.text,
          object: result?.object,
          toolResults: result?.toolResults,
          toolCalls: result?.toolCalls,
          usage: result?.usage,
          steps: result?.steps?.map((s: any) => {
            return {
              stepType: s?.stepType,
              text: result?.text,
              object: result?.object,
              toolResults: result?.toolResults,
              toolCalls: result?.toolCalls,
              usage: result?.usage,
            };
          }),
        };
        this.logger.debug(`[Agent:${this.name}] - Post processing LLM response`, {
          runId,
          result: resToLog,
          threadId,
          resourceId,
        });

        console.log({ responseMessages: result.response.messages }, 'result.response.messages');

        const messageListResponses = new MessageList({
          threadId,
          resourceId,
          generateMessageId: this.#mastra?.generateId?.bind(this.#mastra),
          // @ts-ignore Flag for agent network messages
          _agentNetworkAppend: this._agentNetworkAppend,
        })
          .add(result.response.messages, 'response')
          .get.all.core();

        const usedWorkingMemory = messageListResponses?.some(
          m => m.role === 'tool' && m?.content?.some(c => c?.toolName === 'updateWorkingMemory'),
        );
        // working memory updates the thread, so we need to get the latest thread if we used it
        const memory = await this.getMemory({ runtimeContext });
        const thread = usedWorkingMemory
          ? threadId
            ? await memory?.getThreadById({ threadId })
            : undefined
          : threadAfter;

        if (memory && resourceId && thread) {
          try {
            // Add LLM response messages to the list
            let responseMessages = result.response.messages;
            if (!responseMessages && result.object) {
              responseMessages = [
                {
                  role: 'assistant',
                  content: [
                    {
                      type: 'text',
                      text: outputText, // outputText contains the stringified object
                    },
                  ],
                },
              ];
            }

            if (responseMessages) {
              // Remove IDs from response messages to ensure the custom ID generator is used
              // @TODO: PREV VERSION DIDNT RETURN USER MESSAGES, SO WE FILTER THEM OUT
              const messagesWithoutIds = responseMessages
                .map((m: any) => {
                  const { id, ...messageWithoutId } = m;
                  return messageWithoutId;
                })
                .filter((m: any) => m.role !== 'user');

              messageList.add(messagesWithoutIds, 'response');
            }

            if (!threadExists) {
              await memory.createThread({
                threadId: thread.id,
                metadata: thread.metadata,
                title: thread.title,
                memoryConfig,
                resourceId: thread.resourceId,
              });
            }

            console.log({ threadId, resourceId, memoryConfig }, 'ZZZZZZZZZ');
            console.log({ messageList: messageList.get.all.v2() }, 'messageList.get.all.v2()');

            // Parallelize title generation and message saving
            const promises: Promise<any>[] = [saveQueueManager.flushMessages(messageList, threadId, memoryConfig)];

            // Add title generation to promises if needed
            if (thread.title?.startsWith('New Thread')) {
              const config = memory.getMergedThreadConfig(memoryConfig);
              const userMessage = this.getMostRecentUserMessage(messageList.get.all.ui());

              const {
                shouldGenerate,
                model: titleModel,
                instructions: titleInstructions,
              } = this.resolveTitleGenerationConfig(config?.threads?.generateTitle);

              if (shouldGenerate && userMessage) {
                promises.push(
                  this.genTitle(userMessage, runtimeContext, titleModel, titleInstructions).then(title => {
                    if (title) {
                      return memory.createThread({
                        threadId: thread.id,
                        resourceId,
                        memoryConfig,
                        title,
                        metadata: thread.metadata,
                      });
                    }
                  }),
                );
              }
            }

            await Promise.all(promises);
          } catch (e) {
            await saveQueueManager.flushMessages(messageList, threadId, memoryConfig);
            if (e instanceof MastraError) {
              throw e;
            }
            const mastraError = new MastraError(
              {
                id: 'AGENT_MEMORY_PERSIST_RESPONSE_MESSAGES_FAILED',
                domain: ErrorDomain.AGENT,
                category: ErrorCategory.SYSTEM,
                details: {
                  agentName: this.name,
                  runId: runId || '',
                  threadId: threadId || '',
                  result: JSON.stringify(resToLog),
                },
              },
              e,
            );
            this.logger.trackException(mastraError);
            this.logger.error(mastraError.toString());
            throw mastraError;
          }
        } else {
          let responseMessages = result.response.messages;
          if (!responseMessages && result.object) {
            responseMessages = [
              {
                role: 'assistant',
                content: [
                  {
                    type: 'text',
                    text: outputText, // outputText contains the stringified object
                  },
                ],
              },
            ];
          }
          if (responseMessages) {
            messageList.add(responseMessages, 'response');
          }
        }

        await this.#runScorers({
          messageList,
          runId,
          outputText,
          instructions,
          runtimeContext,
          structuredOutput,
        });
      },
    };
  }

  async #runScorers({
    messageList,
    runId,
    outputText,
    instructions,
    runtimeContext,
    structuredOutput,
  }: {
    messageList: MessageList;
    runId: string;
    outputText: string;
    instructions: string;
    runtimeContext: RuntimeContext;
    structuredOutput?: boolean;
  }) {
    const agentName = this.name;
    const userInputMessages = messageList.get.all.ui().filter(m => m.role === 'user');
    const input = userInputMessages
      .map(message => (typeof message.content === 'string' ? message.content : ''))
      .join('\n');
    const runIdToUse = runId || this.#mastra?.generateId() || randomUUID();

    if (Object.keys(this.evals || {}).length > 0) {
      for (const metric of Object.values(this.evals || {})) {
        executeHook(AvailableHooks.ON_GENERATION, {
          input,
          output: outputText,
          runId: runIdToUse,
          metric,
          agentName,
          instructions: instructions,
        });
      }
    }

    const scorers = await this.getScorers({ runtimeContext });

    const scorerInput: ScorerRunInputForAgent = {
      inputMessages: messageList.getPersisted.input.ui(),
      rememberedMessages: messageList.getPersisted.remembered.ui(),
      systemMessages: messageList.getSystemMessages(),
      taggedSystemMessages: messageList.getPersisted.taggedSystemMessages,
    };

    const scorerOutput: ScorerRunOutputForAgent = messageList.getPersisted.response.ui();

    if (Object.keys(scorers || {}).length > 0) {
      for (const [id, scorerObject] of Object.entries(scorers)) {
        runScorer({
          scorerId: id,
          scorerObject: scorerObject,
          runId,
          input: scorerInput,
          output: scorerOutput,
          runtimeContext,
          entity: {
            id: this.id,
            name: this.name,
          },
          source: 'LIVE',
          entityType: 'AGENT',
          structuredOutput: !!structuredOutput,
        });
      }
    }
  }

  private prepareLLMOptions<
    Tools extends ToolSet,
    Output extends ZodSchema | JSONSchema7 | undefined = undefined,
    ExperimentalOutput extends ZodSchema | JSONSchema7 | undefined = undefined,
  >(
    messages: MessageListInput,
    options: AgentGenerateOptions<Output, ExperimentalOutput>,
  ): Promise<{
    before: () => Promise<
      Omit<
        Output extends undefined
          ? GenerateTextWithMessagesArgs<Tools, ExperimentalOutput>
          : Omit<GenerateObjectWithMessagesArgs<NonNullable<Output>>, 'structuredOutput'> & {
              output?: Output;
              experimental_output?: never;
            },
        'runId'
      > & { runId: string } & TripwireProperties
    >;
    after: (args: {
      result: GenerateReturn<any, Output, ExperimentalOutput>;
      outputText: string;
      structuredOutput?: boolean;
    }) => Promise<void>;
    llm: MastraLLMV1 | MastraLLMVNext;
  }>;
  private prepareLLMOptions<
    Tools extends ToolSet,
    Output extends ZodSchema | JSONSchema7 | undefined = undefined,
    ExperimentalOutput extends ZodSchema | JSONSchema7 | undefined = undefined,
  >(
    messages: MessageListInput,
    options: AgentStreamOptions<Output, ExperimentalOutput>,
  ): Promise<{
    before: () => Promise<
      Omit<
        Output extends undefined
          ? StreamTextWithMessagesArgs<Tools, ExperimentalOutput>
          : Omit<StreamObjectWithMessagesArgs<NonNullable<Output>>, 'structuredOutput'> & {
              output?: Output;
              experimental_output?: never;
            },
        'runId'
      > & { runId: string } & TripwireProperties
    >;
    after: (args: {
      result: OriginalStreamTextOnFinishEventArg<any> | OriginalStreamObjectOnFinishEventArg<ExperimentalOutput>;
      outputText: string;
      structuredOutput?: boolean;
    }) => Promise<void>;
    llm: MastraLLMV1 | MastraLLMVNext;
  }>;
  private async prepareLLMOptions<
    Tools extends ToolSet,
    Output extends ZodSchema | JSONSchema7 | undefined = undefined,
    ExperimentalOutput extends ZodSchema | JSONSchema7 | undefined = undefined,
  >(
    messages: MessageListInput,
    options: (AgentGenerateOptions<Output, ExperimentalOutput> | AgentStreamOptions<Output, ExperimentalOutput>) & {
      writableStream?: WritableStream<ChunkType>;
    },
  ): Promise<{
    before:
      | (() => Promise<
          Omit<
            Output extends undefined
              ? StreamTextWithMessagesArgs<Tools, ExperimentalOutput>
              : Omit<StreamObjectWithMessagesArgs<NonNullable<Output>>, 'structuredOutput'> & {
                  output?: Output;
                  experimental_output?: never;
                },
            'runId'
          > & { runId: string } & TripwireProperties
        >)
      | (() => Promise<
          Omit<
            Output extends undefined
              ? GenerateTextWithMessagesArgs<Tools, ExperimentalOutput>
              : Omit<GenerateObjectWithMessagesArgs<NonNullable<Output>>, 'structuredOutput'> & {
                  output?: Output;
                  experimental_output?: never;
                },
            'runId'
          > & { runId: string } & TripwireProperties
        >);
    after:
      | ((args: { result: GenerateReturn<any, Output, ExperimentalOutput>; outputText: string }) => Promise<void>)
      | ((args: {
          result: OriginalStreamTextOnFinishEventArg<any> | OriginalStreamObjectOnFinishEventArg<ExperimentalOutput>;
          outputText: string;
        }) => Promise<void>);
    llm: MastraLLMV1 | MastraLLMVNext;
  }> {
    const {
      context,
      memoryOptions: memoryConfigFromArgs,
      resourceId: resourceIdFromArgs,
      maxSteps,
      onStepFinish,
      toolsets,
      clientTools,
      temperature,
      toolChoice = 'auto',
      runtimeContext = new RuntimeContext(),
      savePerStep,
      writableStream,
      ...args
    } = options;

    // Currently not being used, but should be kept around for now in case it's needed later
    // const generateMessageId =
    //   `experimental_generateMessageId` in args && typeof args.experimental_generateMessageId === `function`
    //     ? (args.experimental_generateMessageId as IDGenerator)
    //     : undefined;

    const threadFromArgs = resolveThreadIdFromArgs({ threadId: args.threadId, memory: args.memory });
    const resourceId = args.memory?.resource || resourceIdFromArgs;
    const memoryConfig = args.memory?.options || memoryConfigFromArgs;

    if (resourceId && threadFromArgs && !this.hasOwnMemory()) {
      this.logger.warn(
        `[Agent:${this.name}] - No memory is configured but resourceId and threadId were passed in args. This will not work.`,
      );
    }
    const runId = args.runId || this.#mastra?.generateId() || randomUUID();
    const instructions = args.instructions || (await this.getInstructions({ runtimeContext }));
    const llm = await this.getLLM({ runtimeContext });

    // Set thread ID and resource ID context for telemetry
    const activeSpan = Telemetry.getActiveSpan();
    const baggageEntries: Record<string, { value: string }> = {};

    if (threadFromArgs?.id) {
      if (activeSpan) {
        activeSpan.setAttribute('threadId', threadFromArgs.id);
      }
      baggageEntries.threadId = { value: threadFromArgs.id };
    }

    if (resourceId) {
      if (activeSpan) {
        activeSpan.setAttribute('resourceId', resourceId);
      }
      baggageEntries.resourceId = { value: resourceId };
    }

    if (Object.keys(baggageEntries).length > 0) {
      Telemetry.setBaggage(baggageEntries);
    }

    const memory = await this.getMemory({ runtimeContext });
    const saveQueueManager = new SaveQueueManager({
      logger: this.logger,
      memory,
    });

    const { before, after } = this.__primitive({
      messages,
      instructions,
      context,
      thread: threadFromArgs,
      memoryConfig,
      resourceId,
      runId,
      toolsets,
      clientTools,
      runtimeContext,
      saveQueueManager,
      writableStream,
    });

    let messageList: MessageList;
    let thread: StorageThreadType | null | undefined;
    let threadExists: boolean;

    return {
      llm,
      before: async () => {
        const beforeResult = await before();
        const { messageObjects, convertedTools } = beforeResult;
        threadExists = beforeResult.threadExists || false;
        messageList = beforeResult.messageList;
        thread = beforeResult.thread;

        const threadId = thread?.id;

        // can't type this properly sadly :(
        const result = {
          ...options,
          messages: messageObjects,
          tools: convertedTools as Record<string, Tool>,
          runId,
          temperature,
          toolChoice,
          threadId,
          resourceId,
          runtimeContext,
          onStepFinish: async (props: any) => {
            if (savePerStep) {
              if (!threadExists && memory && thread) {
                await memory.createThread({
                  threadId,
                  title: thread.title,
                  metadata: thread.metadata,
                  resourceId: thread.resourceId,
                  memoryConfig,
                });
                threadExists = true;
              }

              await this.saveStepMessages({
                saveQueueManager,
                result: props,
                messageList,
                threadId,
                memoryConfig,
                runId,
              });
            }

            return onStepFinish?.({ ...props, runId });
          },
          ...(beforeResult.tripwire && {
            tripwire: beforeResult.tripwire,
            tripwireReason: beforeResult.tripwireReason,
          }),
          ...args,
        } as any;

        return result;
      },
      after: async ({
        result,
        outputText,
        structuredOutput = false,
      }:
        | { result: GenerateReturn<any, Output, ExperimentalOutput>; outputText: string; structuredOutput?: boolean }
        | {
            result: StreamReturn<any, Output, ExperimentalOutput>;
            outputText: string;
            structuredOutput?: boolean;
          }) => {
        await after({
          result,
          outputText,
          threadId: thread?.id,
          thread,
          memoryConfig,
          runId,
          messageList,
          structuredOutput,
          threadExists,
        });
      },
    };
  }

  async generate_vnext<
    OUTPUT extends ZodSchema | JSONSchema7 | undefined = undefined,
    EXPERIMENTAL_OUTPUT extends ZodSchema | JSONSchema7 | undefined = undefined,
  >(
    messages: MessageListInput,
    generateOptions?: {
      // @TODO: NEED TO SUPPORT
      savePerStep?: boolean;
      onStepFinish?: LoopConfig['onStepFinish'];
      runtimeContext?: RuntimeContext;
      format?: 'mastra' | 'aisdk';
      output?: OUTPUT;
      resourceId?: string;
      threadId?: string;
      memory?: AgentMemoryOption;
      experimental_output?: EXPERIMENTAL_OUTPUT;
      abortSignal?: AbortSignal;
<<<<<<< HEAD
      toolChoice?: ToolChoice<any>;
      stopWhen?: StopCondition<any>;
      clientTools?: ToolsInput;
=======
      memory?: AgentMemoryOption;
>>>>>>> fc3609ce
    },
  ) {
    let runtimeContext = generateOptions?.runtimeContext || new RuntimeContext();
    const defaultGenerateOptions = await this.getDefaultGenerateOptions({
      runtimeContext,
    });

    const mergedGenerateOptions = {
      ...defaultGenerateOptions,
      ...generateOptions,
      resourceId: generateOptions?.resourceId!,
      threadId: generateOptions?.threadId!,
    };

    console.log('mergedGenerateOptions', mergedGenerateOptions);

    const { llm, before, after } = await this.prepareLLMOptions(messages, mergedGenerateOptions);

    if (llm.getModel().specificationVersion !== 'v2') {
      throw new MastraError({
        id: 'AGENT_GENERATE_VNEXT_V1_MODEL_NOT_SUPPORTED',
        domain: ErrorDomain.AGENT,
        category: ErrorCategory.USER,
        text: 'V1 models are not supported for generate_vnext. Please use generate instead.',
      });
    }

    let llmToUse = llm as MastraLLMVNext;

    const beforeResult = await before();

    // Check for tripwire and return early if triggered
    if (beforeResult.tripwire) {
      const tripwireResult = {
        text: '',
        object: undefined,
        usage: { totalTokens: 0, promptTokens: 0, completionTokens: 0 },
        finishReason: 'other',
        response: {
          id: randomUUID(),
          timestamp: new Date(),
          modelId: 'tripwire',
          messages: [],
        },
        responseMessages: [],
        toolCalls: [],
        toolResults: [],
        warnings: undefined,
        request: {
          body: JSON.stringify({ messages: [] }),
        },
        experimental_output: undefined,
        steps: undefined,
        experimental_providerMetadata: undefined,
        tripwire: true,
        tripwireReason: beforeResult.tripwireReason,
      };

      return tripwireResult as unknown as OUTPUT extends undefined
        ? GenerateTextResult<any, EXPERIMENTAL_OUTPUT>
        : GenerateObjectResult<OUTPUT>;
    }

    const loopOptions: ModelLoopStreamArgs<any, any> = {
      messages: beforeResult.messages as ModelMessage[],
      runtimeContext,
      toolChoice: mergedGenerateOptions.toolChoice,
      tools: beforeResult.tools,
      stopWhen: mergedGenerateOptions.stopWhen,
      resourceId: beforeResult.resourceId,
      threadId: beforeResult.threadId,
      options: {
        onStepFinish: (beforeResult as any).onStepFinish,
      },
    };

    const { experimental_output, output } = beforeResult;

    if (!output || experimental_output) {
      const result = llmToUse.stream({
        ...loopOptions,
      });

      let fullOutput = await (mergedGenerateOptions.format === 'aisdk'
        ? result.aisdk.v5.getFullOutput()
        : result.getFullOutput());

      const error = fullOutput.error;

      if (fullOutput.finishReason === 'error' && error) {
        throw error;
      }

      await after({
        result: fullOutput as unknown as OUTPUT extends undefined
          ? GenerateTextResult<any, EXPERIMENTAL_OUTPUT>
          : GenerateObjectResult<OUTPUT>,
        outputText: result.text,
      });

      return fullOutput as unknown as OUTPUT extends undefined
        ? GenerateTextResult<any, EXPERIMENTAL_OUTPUT>
        : GenerateObjectResult<OUTPUT>;
    }

    const result = llmToUse.stream({
      ...loopOptions,
      objectOptions: {
        schema: output,
        output: asSchema(output).jsonSchema.type === 'array' ? 'array' : 'object',
      },
      memory: mergedGenerateOptions.memory,
    });

    let fullOutput = await (mergedGenerateOptions.format === 'aisdk'
      ? result.aisdk.v5.getFullOutput()
      : result.getFullOutput());

    const error = fullOutput.error;

    if (fullOutput.finishReason === 'error' && error) {
      throw error;
    }

    await after({
      result: fullOutput as unknown as OUTPUT extends undefined
        ? GenerateTextResult<any, EXPERIMENTAL_OUTPUT>
        : GenerateObjectResult<OUTPUT>,
      outputText: result.text,
    });

    return fullOutput as unknown as OUTPUT extends undefined
      ? GenerateTextResult<any, EXPERIMENTAL_OUTPUT>
      : GenerateObjectResult<OUTPUT>;
  }

  async stream_vnext<OUTPUT extends ZodSchema | JSONSchema7 | undefined = undefined>(
    messages: MessageListInput,
    streamOptions?: {
      runtimeContext?: RuntimeContext;
      format?: 'mastra' | 'aisdk';
      output?: OUTPUT;
      resourceId?: string;
      threadId?: string;
      memory?: AgentMemoryOption;
      abortSignal?: AbortSignal;
      toolChoice?: ToolChoice<any>;
      clientTools?: ToolsInput;
    },
  ) {
    const defaultStreamOptions = await this.getDefaultStreamOptions({ runtimeContext: streamOptions?.runtimeContext });

    const mergedStreamOptions = {
      ...defaultStreamOptions,
      ...streamOptions,
      resourceId: streamOptions?.resourceId!,
      threadId: streamOptions?.threadId!,
    };

    const { llm, before, after } = await this.prepareLLMOptions(messages, mergedStreamOptions);

    if (llm.getModel().specificationVersion !== 'v2') {
      throw new MastraError({
        id: 'AGENT_STREAM_VNEXT_V1_MODEL_NOT_SUPPORTED',
        domain: ErrorDomain.AGENT,
        category: ErrorCategory.USER,
        text: 'V1 models are not supported for stream_vnext. Please use stream instead.',
      });
    }

    let llmToUse = llm as MastraLLMVNext;

    const beforeResult = await before();

    // TODO: CHANGE SHAPE BASED ON FORMAT
    // Check for tripwire and return early if triggered
    if (beforeResult.tripwire) {
      // Return a promise that resolves immediately with empty result
      const emptyResult = {
        textStream: (async function* () {
          // Empty async generator - yields nothing
        })(),
        fullStream: new (globalThis as any).ReadableStream({
          start(controller: any) {
            controller.close();
          },
        }),
        objectStream: new (globalThis as any).ReadableStream({
          start(controller: any) {
            controller.close();
          },
        }),
        text: Promise.resolve(''),
        usage: Promise.resolve({ totalTokens: 0, promptTokens: 0, completionTokens: 0 }),
        finishReason: Promise.resolve('other'),
        tripwire: true,
        tripwireReason: beforeResult.tripwireReason,
        response: {
          id: randomUUID(),
          timestamp: new Date(),
          modelId: 'tripwire',
          messages: [],
        },
        toolCalls: Promise.resolve([]),
        toolResults: Promise.resolve([]),
        warnings: Promise.resolve(undefined),
        request: {
          body: JSON.stringify({ messages: [] }),
        },
        object: undefined,
        experimental_output: undefined,
        steps: undefined,
        experimental_providerMetadata: undefined,
        toAIStream: () =>
          Promise.resolve('').then(() => {
            const emptyStream = new (globalThis as any).ReadableStream({
              start(controller: any) {
                controller.close();
              },
            });
            return emptyStream;
          }),
        get experimental_partialOutputStream() {
          return (async function* () {
            // Empty async generator for partial output stream
          })();
        },
        pipeDataStreamToResponse: () => Promise.resolve(),
        pipeTextStreamToResponse: () => Promise.resolve(),
        toDataStreamResponse: () => new Response('', { status: 200, headers: { 'Content-Type': 'text/plain' } }),
        toTextStreamResponse: () => new Response('', { status: 200, headers: { 'Content-Type': 'text/plain' } }),
      };

      return emptyResult;
    }

    const { experimental_output, output, runId, onFinish } = beforeResult;

    const loopOptions: ModelLoopStreamArgs<any, any> = {
      messages: beforeResult.messages as ModelMessage[],
      runtimeContext: mergedStreamOptions.runtimeContext!,
      runId,
      toolChoice: mergedStreamOptions.toolChoice,
      tools: beforeResult.tools,
      options: {
        onFinish: async (result: any) => {
          try {
            const outputText = result.text;
            await after({
              result,
              outputText,
            });
          } catch (e) {
            this.logger.error('Error saving memory on finish', {
              error: e,
              runId,
            });
          }
          await onFinish?.({ ...result, runId } as any);
        },
        onStepFinish: (beforeResult as any).onStepFinish,
      },
    };

    if (!output || experimental_output) {
      this.logger.debug(`Starting agent ${this.name} llm stream call`, {
        runId,
      });

      const streamResult = llmToUse.stream({
        ...loopOptions,
        // experimental_output,
      });

      if (mergedStreamOptions.format === 'aisdk') {
        return streamResult.aisdk.v5;
      }

      return streamResult;
    }

    const result = llmToUse.stream({
      ...loopOptions,
      objectOptions: {
        schema: output,
        output: 'object',
        // TODO: SIMPLIFY THIS BY NOT NEEDING IT
        // output: asSchema(output).jsonSchema.type === 'array' ? 'array' : 'object',
      },
    });

    if (mergedStreamOptions.format === 'aisdk') {
      return result.aisdk.v5;
    }

    return result;
  }

  async generate(
    messages: MessageListInput,
    args?: AgentGenerateOptions<undefined, undefined> & { output?: never; experimental_output?: never },
  ): Promise<GenerateTextResult<any, undefined>>;
  async generate<OUTPUT extends ZodSchema | JSONSchema7>(
    messages: MessageListInput,
    args?: AgentGenerateOptions<OUTPUT, undefined> & { output?: OUTPUT; experimental_output?: never },
  ): Promise<GenerateObjectResult<OUTPUT>>;
  async generate<EXPERIMENTAL_OUTPUT extends ZodSchema | JSONSchema7>(
    messages: MessageListInput,
    args?: AgentGenerateOptions<undefined, EXPERIMENTAL_OUTPUT> & {
      output?: never;
      experimental_output?: EXPERIMENTAL_OUTPUT;
    },
  ): Promise<GenerateTextResult<any, EXPERIMENTAL_OUTPUT>>;
  async generate<
    OUTPUT extends ZodSchema | JSONSchema7 | undefined = undefined,
    EXPERIMENTAL_OUTPUT extends ZodSchema | JSONSchema7 | undefined = undefined,
  >(
    messages: MessageListInput,
    generateOptions: AgentGenerateOptions<OUTPUT, EXPERIMENTAL_OUTPUT> = {},
  ): Promise<OUTPUT extends undefined ? GenerateTextResult<any, EXPERIMENTAL_OUTPUT> : GenerateObjectResult<OUTPUT>> {
    const defaultGenerateOptions = await this.getDefaultGenerateOptions({
      runtimeContext: generateOptions.runtimeContext,
    });
    const mergedGenerateOptions: AgentGenerateOptions<OUTPUT, EXPERIMENTAL_OUTPUT> = {
      ...defaultGenerateOptions,
      ...generateOptions,
    };

    const { llm, before, after } = await this.prepareLLMOptions(messages, mergedGenerateOptions);

    if (llm.getModel().specificationVersion !== 'v1') {
      this.logger.error('V2 models are not supported for generate. Please use generate_vnext instead.', {
        modelId: llm.getModel().modelId,
      });

      throw new MastraError({
        id: 'AGENT_GENERATE_V2_MODEL_NOT_SUPPORTED',
        domain: ErrorDomain.AGENT,
        category: ErrorCategory.USER,
        details: {
          modelId: llm.getModel().modelId,
        },
        text: 'V2 models are not supported for generate. Please use generate_vnext instead.',
      });
    }

    let llmToUse = llm as MastraLLMV1;

    const beforeResult = await before();

    // Check for tripwire and return early if triggered
    if (beforeResult.tripwire) {
      const tripwireResult = {
        text: '',
        object: undefined,
        usage: { totalTokens: 0, promptTokens: 0, completionTokens: 0 },
        finishReason: 'other',
        response: {
          id: randomUUID(),
          timestamp: new Date(),
          modelId: 'tripwire',
          messages: [],
        },
        responseMessages: [],
        toolCalls: [],
        toolResults: [],
        warnings: undefined,
        request: {
          body: JSON.stringify({ messages: [] }),
        },
        experimental_output: undefined,
        steps: undefined,
        experimental_providerMetadata: undefined,
        tripwire: true,
        tripwireReason: beforeResult.tripwireReason,
      };

      return tripwireResult as unknown as OUTPUT extends undefined
        ? GenerateTextResult<any, EXPERIMENTAL_OUTPUT>
        : GenerateObjectResult<OUTPUT>;
    }

    const { experimental_output, output, ...llmOptions } = beforeResult;

    // Handle structuredOutput option by creating an StructuredOutputProcessor
    let finalOutputProcessors = mergedGenerateOptions.outputProcessors;
    if (mergedGenerateOptions.structuredOutput) {
      const structuredProcessor = new StructuredOutputProcessor(mergedGenerateOptions.structuredOutput);
      finalOutputProcessors = finalOutputProcessors
        ? [...finalOutputProcessors, structuredProcessor]
        : [structuredProcessor];
    }

    if (!output || experimental_output) {
      const result = await llmToUse.__text<any, EXPERIMENTAL_OUTPUT>({
        ...llmOptions,
        experimental_output,
      });

      const outputProcessorResult = await this.__runOutputProcessors({
        runtimeContext: mergedGenerateOptions.runtimeContext || new RuntimeContext(),
        outputProcessorOverrides: finalOutputProcessors,
        messageList: new MessageList({
          threadId: llmOptions.threadId || '',
          resourceId: llmOptions.resourceId || '',
        }).add(
          {
            role: 'assistant',
            content: [{ type: 'text', text: result.text }],
          },
          'response',
        ),
      });

      // Handle tripwire for output processors
      if (outputProcessorResult.tripwireTriggered) {
        const tripwireResult = {
          text: '',
          object: undefined,
          usage: { totalTokens: 0, promptTokens: 0, completionTokens: 0 },
          finishReason: 'other',
          response: {
            id: randomUUID(),
            timestamp: new Date(),
            modelId: 'tripwire',
            messages: [],
          },
          responseMessages: [],
          toolCalls: [],
          toolResults: [],
          warnings: undefined,
          request: {
            body: JSON.stringify({ messages: [] }),
          },
          experimental_output: undefined,
          steps: undefined,
          experimental_providerMetadata: undefined,
          tripwire: true,
          tripwireReason: outputProcessorResult.tripwireReason,
        };

        return tripwireResult as unknown as OUTPUT extends undefined
          ? GenerateTextResult<any, EXPERIMENTAL_OUTPUT>
          : GenerateObjectResult<OUTPUT>;
      }

      const newText = outputProcessorResult.messageList.get.response
        .v2()
        .map(msg => msg.content.parts.map(part => (part.type === 'text' ? part.text : '')).join(''))
        .join('');

      // Update the result text with processed output
      (result as any).text = newText;

      // If there are output processors, check for structured data in message metadata
      if (finalOutputProcessors && finalOutputProcessors.length > 0) {
        // First check if any output processor provided structured data via metadata
        const messages = outputProcessorResult.messageList.get.response.v2();
        this.logger.debug(
          'Checking messages for experimentalOutput metadata:',
          messages.map(m => ({
            role: m.role,
            hasContentMetadata: !!m.content.metadata,
            contentMetadata: m.content.metadata,
          })),
        );

        const messagesWithStructuredData = messages.filter(
          msg => msg.content.metadata && (msg.content.metadata as any).structuredOutput,
        );

        this.logger.debug('Messages with structured data:', messagesWithStructuredData.length);

        if (messagesWithStructuredData[0] && messagesWithStructuredData[0].content.metadata?.structuredOutput) {
          // Use structured data from processor metadata for result.object
          (result as any).object = messagesWithStructuredData[0].content.metadata.structuredOutput;
          this.logger.debug('Using structured data from processor metadata for result.object');
        } else {
          // Fallback: try to parse text as JSON (original behavior)
          try {
            const processedOutput = JSON.parse(newText);
            (result as any).object = processedOutput;
            this.logger.debug('Using fallback JSON parsing for result.object');
          } catch (error) {
            this.logger.warn('Failed to parse processed output as JSON, updating text only', { error });
          }
        }
      }

      await after({
        result: result as unknown as OUTPUT extends undefined
          ? GenerateTextResult<any, EXPERIMENTAL_OUTPUT>
          : GenerateObjectResult<OUTPUT>,
        outputText: newText,
      });

      return result as unknown as OUTPUT extends undefined
        ? GenerateTextResult<any, EXPERIMENTAL_OUTPUT>
        : GenerateObjectResult<OUTPUT>;
    }

    const result = await llmToUse.__textObject<NonNullable<OUTPUT>>({
      ...llmOptions,
      structuredOutput: output as NonNullable<OUTPUT>,
    });

    const outputText = JSON.stringify(result.object);

    const outputProcessorResult = await this.__runOutputProcessors({
      runtimeContext: mergedGenerateOptions.runtimeContext || new RuntimeContext(),
      messageList: new MessageList({
        threadId: llmOptions.threadId || '',
        resourceId: llmOptions.resourceId || '',
      }).add(
        {
          role: 'assistant',
          content: [{ type: 'text', text: outputText }],
        },
        'response',
      ),
    });

    // Handle tripwire for output processors
    if (outputProcessorResult.tripwireTriggered) {
      const tripwireResult = {
        text: '',
        object: undefined,
        usage: { totalTokens: 0, promptTokens: 0, completionTokens: 0 },
        finishReason: 'other',
        response: {
          id: randomUUID(),
          timestamp: new Date(),
          modelId: 'tripwire',
          messages: [],
        },
        responseMessages: [],
        toolCalls: [],
        toolResults: [],
        warnings: undefined,
        request: {
          body: JSON.stringify({ messages: [] }),
        },
        experimental_output: undefined,
        steps: undefined,
        experimental_providerMetadata: undefined,
        tripwire: true,
        tripwireReason: outputProcessorResult.tripwireReason,
      };

      return tripwireResult as unknown as OUTPUT extends undefined
        ? GenerateTextResult<any, EXPERIMENTAL_OUTPUT>
        : GenerateObjectResult<OUTPUT>;
    }

    const newText = outputProcessorResult.messageList.get.response
      .v2()
      .map(msg => msg.content.parts.map(part => (part.type === 'text' ? part.text : '')).join(''))
      .join('');

    // Parse the processed text and update the result object
    try {
      const processedObject = JSON.parse(newText);
      (result as any).object = processedObject;
    } catch (error) {
      this.logger.warn('Failed to parse processed output as JSON, keeping original result', { error });
    }

    await after({
      result: result as unknown as OUTPUT extends undefined
        ? GenerateTextResult<any, EXPERIMENTAL_OUTPUT>
        : GenerateObjectResult<OUTPUT>,
      outputText: newText,
      structuredOutput: true,
    });

    return result as unknown as OUTPUT extends undefined
      ? GenerateTextResult<any, EXPERIMENTAL_OUTPUT>
      : GenerateObjectResult<OUTPUT>;
  }
  async stream<
    OUTPUT extends ZodSchema | JSONSchema7 | undefined = undefined,
    EXPERIMENTAL_OUTPUT extends ZodSchema | JSONSchema7 | undefined = undefined,
  >(
    messages: MessageListInput,
    args?: AgentStreamOptions<OUTPUT, EXPERIMENTAL_OUTPUT> & { output?: never; experimental_output?: never },
  ): Promise<StreamTextResult<any, OUTPUT extends ZodSchema ? z.infer<OUTPUT> : unknown>>;
  async stream<
    OUTPUT extends ZodSchema | JSONSchema7 | undefined = undefined,
    EXPERIMENTAL_OUTPUT extends ZodSchema | JSONSchema7 | undefined = undefined,
  >(
    messages: MessageListInput,
    args?: AgentStreamOptions<OUTPUT, EXPERIMENTAL_OUTPUT> & { output?: OUTPUT; experimental_output?: never },
  ): Promise<StreamObjectResult<any, OUTPUT extends ZodSchema ? z.infer<OUTPUT> : unknown, any>>;
  async stream<
    OUTPUT extends ZodSchema | JSONSchema7 | undefined = undefined,
    EXPERIMENTAL_OUTPUT extends ZodSchema | JSONSchema7 | undefined = undefined,
  >(
    messages: MessageListInput,
    args?: AgentStreamOptions<OUTPUT, EXPERIMENTAL_OUTPUT> & {
      output?: never;
      experimental_output?: EXPERIMENTAL_OUTPUT;
    },
  ): Promise<
    StreamTextResult<any, OUTPUT extends ZodSchema ? z.infer<OUTPUT> : unknown> & {
      partialObjectStream: StreamTextResult<
        any,
        OUTPUT extends ZodSchema
          ? z.infer<OUTPUT>
          : EXPERIMENTAL_OUTPUT extends ZodSchema
            ? z.infer<EXPERIMENTAL_OUTPUT>
            : unknown
      >['experimental_partialOutputStream'];
    }
  >;
  async stream<
    OUTPUT extends ZodSchema | JSONSchema7 | undefined = undefined,
    EXPERIMENTAL_OUTPUT extends ZodSchema | JSONSchema7 | undefined = undefined,
  >(
    messages: MessageListInput,
    streamOptions: AgentStreamOptions<OUTPUT, EXPERIMENTAL_OUTPUT> = {},
  ): Promise<
    | StreamTextResult<any, OUTPUT extends ZodSchema ? z.infer<OUTPUT> : unknown>
    | StreamObjectResult<any, OUTPUT extends ZodSchema ? z.infer<OUTPUT> : unknown, any>
  > {
    const defaultStreamOptions = await this.getDefaultStreamOptions({ runtimeContext: streamOptions.runtimeContext });

    const mergedStreamOptions: AgentStreamOptions<OUTPUT, EXPERIMENTAL_OUTPUT> = {
      ...defaultStreamOptions,
      ...streamOptions,
    };

    const { llm, before, after } = await this.prepareLLMOptions(messages, mergedStreamOptions);

    if (llm.getModel().specificationVersion !== 'v1') {
      this.logger.error('V2 models are not supported for stream. Please use stream_vnext instead.', {
        modelId: llm.getModel().modelId,
      });

      throw new MastraError({
        id: 'AGENT_STREAM_V2_MODEL_NOT_SUPPORTED',
        domain: ErrorDomain.AGENT,
        category: ErrorCategory.USER,
        details: {
          modelId: llm.getModel().modelId,
        },
        text: 'V2 models are not supported for stream. Please use stream_vnext instead.',
      });
    }

    const beforeResult = await before();

    // Check for tripwire and return early if triggered
    if (beforeResult.tripwire) {
      // Return a promise that resolves immediately with empty result
      const emptyResult = {
        textStream: (async function* () {
          // Empty async generator - yields nothing
        })(),
        fullStream: Promise.resolve('').then(() => {
          const emptyStream = new (globalThis as any).ReadableStream({
            start(controller: any) {
              controller.close();
            },
          });
          return emptyStream;
        }),
        text: Promise.resolve(''),
        usage: Promise.resolve({ totalTokens: 0, promptTokens: 0, completionTokens: 0 }),
        finishReason: Promise.resolve('other'),
        tripwire: true,
        tripwireReason: beforeResult.tripwireReason,
        response: {
          id: randomUUID(),
          timestamp: new Date(),
          modelId: 'tripwire',
          messages: [],
        },
        toolCalls: Promise.resolve([]),
        toolResults: Promise.resolve([]),
        warnings: Promise.resolve(undefined),
        request: {
          body: JSON.stringify({ messages: [] }),
        },
        experimental_output: undefined,
        steps: undefined,
        experimental_providerMetadata: undefined,
        toAIStream: () =>
          Promise.resolve('').then(() => {
            const emptyStream = new (globalThis as any).ReadableStream({
              start(controller: any) {
                controller.close();
              },
            });
            return emptyStream;
          }),
        get experimental_partialOutputStream() {
          return (async function* () {
            // Empty async generator for partial output stream
          })();
        },
        pipeDataStreamToResponse: () => Promise.resolve(),
        pipeTextStreamToResponse: () => Promise.resolve(),
        toDataStreamResponse: () => new Response('', { status: 200, headers: { 'Content-Type': 'text/plain' } }),
        toTextStreamResponse: () => new Response('', { status: 200, headers: { 'Content-Type': 'text/plain' } }),
      };

      return emptyResult as unknown as
        | StreamTextResult<any, OUTPUT extends ZodSchema ? z.infer<OUTPUT> : unknown>
        | StreamObjectResult<any, OUTPUT extends ZodSchema ? z.infer<OUTPUT> : unknown, any>;
    }

    const { onFinish, runId, output, experimental_output, ...llmOptions } = beforeResult;

    let llmToUse = llm as MastraLLMV1;

    if (!output || experimental_output) {
      this.logger.debug(`Starting agent ${this.name} llm stream call`, {
        runId,
      });

      const streamResult = llmToUse.__stream({
        ...llmOptions,
        experimental_output,
        onFinish: async result => {
          try {
            const outputText = result.text;
            await after({
              result,
              outputText,
            });
          } catch (e) {
            this.logger.error('Error saving memory on finish', {
              error: e,
              runId,
            });
          }
          await onFinish?.({ ...result, runId } as any);
        },
        runId,
      });

      return streamResult as
        | StreamTextResult<any, OUTPUT extends ZodSchema ? z.infer<OUTPUT> : unknown>
        | StreamObjectResult<any, OUTPUT extends ZodSchema ? z.infer<OUTPUT> : unknown, any>;
    }

    this.logger.debug(`Starting agent ${this.name} llm streamObject call`, {
      runId,
    });

    return llmToUse.__streamObject({
      ...llmOptions,
      onFinish: async result => {
        try {
          const outputText = JSON.stringify(result.object);
          await after({
            result,
            outputText,
            structuredOutput: true,
          });
        } catch (e) {
          this.logger.error('Error saving memory on finish', {
            error: e,
            runId,
          });
        }
        await onFinish?.({ ...result, runId } as any);
      },
      runId,
      structuredOutput: output,
    });
  }

  streamVNext<
    Output extends ZodSchema | undefined = undefined,
    StructuredOutput extends ZodSchema | undefined = undefined,
  >(
    messages: MessageListInput,
    streamOptions?: AgentVNextStreamOptions<Output, StructuredOutput>,
  ): MastraAgentStream<
    Output extends ZodSchema
      ? z.infer<Output>
      : StructuredOutput extends ZodSchema
        ? z.infer<StructuredOutput>
        : unknown
  > {
    type ResolvedOutput = Output extends ZodSchema
      ? z.infer<Output>
      : StructuredOutput extends ZodSchema
        ? z.infer<StructuredOutput>
        : unknown;
    const defaultStreamOptionsPromise = this.getDefaultVNextStreamOptions<Output, StructuredOutput>({
      runtimeContext: streamOptions?.runtimeContext,
    });

    return new MastraAgentStream<
      Output extends ZodSchema
        ? z.infer<Output>
        : StructuredOutput extends ZodSchema
          ? z.infer<StructuredOutput>
          : unknown
    >({
      getOptions: async () => {
        const defaultStreamOptions = await defaultStreamOptionsPromise;

        return {
          runId: defaultStreamOptions.runId!,
        };
      },
      createStream: async (
        writer: WritableStream<ChunkType>,
        onResult: (result: ResolvedOutput) => void,
      ): Promise<ReadableStream<any>> => {
        const defaultStreamOptions = await defaultStreamOptionsPromise;
        const mergedStreamOptions: AgentVNextStreamOptions<Output, StructuredOutput> & {
          writableStream: WritableStream<ChunkType>;
        } = {
          ...defaultStreamOptions,
          ...streamOptions,
          writableStream: writer,
        };

        const { llm, before, after } = await this.prepareLLMOptions(messages, mergedStreamOptions);

        if (llm.getModel().specificationVersion !== 'v1') {
          throw new MastraError({
            id: 'AGENT_STREAM_V2_MODEL_NOT_SUPPORTED',
            domain: ErrorDomain.AGENT,
            category: ErrorCategory.USER,
            details: {
              modelId: llm.getModel().modelId,
            },
          });
        }

        const { onFinish, runId, output, experimental_output, ...llmOptions } = await before();

        let llmToUse = llm as MastraLLMV1;
        // Use processor overrides if provided, otherwise fall back to agent's default
        let effectiveOutputProcessors =
          mergedStreamOptions.outputProcessors ||
          (this.#outputProcessors
            ? typeof this.#outputProcessors === 'function'
              ? await this.#outputProcessors({
                  runtimeContext: mergedStreamOptions.runtimeContext || new RuntimeContext(),
                })
              : this.#outputProcessors
            : []);

        // Handle structuredOutput option by creating an StructuredOutputProcessor
        if (mergedStreamOptions.structuredOutput) {
          const structuredProcessor = new StructuredOutputProcessor(mergedStreamOptions.structuredOutput);
          effectiveOutputProcessors = effectiveOutputProcessors
            ? [...effectiveOutputProcessors, structuredProcessor]
            : [structuredProcessor];
        }

        if (output) {
          const streamResult = llmToUse.__streamObject({
            ...llmOptions,
            onFinish: async result => {
              try {
                const outputText = JSON.stringify(result.object);

                // Process final stream result
                const processedResult = await this.__runOutputProcessors({
                  runtimeContext: mergedStreamOptions.runtimeContext || new RuntimeContext(),
                  outputProcessorOverrides: effectiveOutputProcessors,
                  messageList: new MessageList({
                    threadId: llmOptions.threadId || '',
                    resourceId: llmOptions.resourceId || '',
                  }).add(
                    {
                      role: 'assistant',
                      content: [{ type: 'text', text: outputText }],
                    },
                    'response',
                  ),
                });

                // Extract processed text and update result object
                const newText = processedResult.messageList.get.response
                  .v2()
                  .map(msg => msg.content.parts.map(part => (part.type === 'text' ? part.text : '')).join(''))
                  .join('');

                // Parse the processed text and update the result object
                try {
                  const processedObject = JSON.parse(newText);
                  (result as any).object = processedObject;
                  onResult(processedObject as ResolvedOutput);
                } catch (error) {
                  this.logger.warn('Failed to parse processed output as JSON, keeping original result', { error });
                  onResult(result.object as ResolvedOutput);
                }

                await after({
                  result,
                  outputText: newText,
                  structuredOutput: true,
                });
              } catch (e) {
                this.logger.error('Error saving memory on finish', {
                  error: e,
                  runId,
                });
                onResult(result.object as ResolvedOutput);
              }

              await onFinish?.({ ...result, runId } as any);
            },
            runId,
            structuredOutput: output,
          });

          // If output processors are configured, transform the stream to process text chunks for structured output too
          if (effectiveOutputProcessors?.length) {
            const runner = await this.getProcessorRunner({
              runtimeContext: mergedStreamOptions.runtimeContext || new RuntimeContext(),
              outputProcessorOverrides: effectiveOutputProcessors,
            });
            return runner.runOutputProcessorsForStream(streamResult) as unknown as ReadableStream<any>;
          }

          return Promise.resolve(streamResult.fullStream as unknown as ReadableStream<any>);
        } else {
          const streamResult = llmToUse.__stream({
            ...llmOptions,
            experimental_output,
            onFinish: async result => {
              try {
                const outputText = result.text;

                // Process final stream result
                const processedResult = await this.__runOutputProcessors({
                  runtimeContext: mergedStreamOptions.runtimeContext || new RuntimeContext(),
                  outputProcessorOverrides: effectiveOutputProcessors,
                  messageList: new MessageList({
                    threadId: llmOptions.threadId || '',
                    resourceId: llmOptions.resourceId || '',
                  }).add(
                    {
                      role: 'assistant',
                      content: [{ type: 'text', text: outputText }],
                    },
                    'response',
                  ),
                });

                // Extract processed text and update result
                const newText = processedResult.messageList.get.response
                  .v2()
                  .map(msg => msg.content.parts.map(part => (part.type === 'text' ? part.text : '')).join(''))
                  .join('');

                // Update the result text with processed output
                (result as any).text = newText;

                // Determine the final result object with proper priority
                let finalObject: ResolvedOutput;

                // Priority 1: Structured data from output processors
                if (effectiveOutputProcessors && effectiveOutputProcessors.length > 0) {
                  const messages = processedResult.messageList.get.response.v2();
                  const messagesWithStructuredData = messages.filter(
                    msg => msg.content.metadata && (msg.content.metadata as any).structuredOutput,
                  );

                  if (
                    messagesWithStructuredData[0] &&
                    messagesWithStructuredData[0].content.metadata?.structuredOutput
                  ) {
                    finalObject = messagesWithStructuredData[0].content.metadata.structuredOutput as ResolvedOutput;
                  } else if (experimental_output) {
                    // Priority 2: Parse experimental_output from processed text
                    try {
                      finalObject = JSON.parse(newText) as ResolvedOutput;
                    } catch (error) {
                      this.logger.warn('Failed to parse processed experimental_output as JSON, using null', { error });
                      finalObject = null as ResolvedOutput;
                    }
                  } else {
                    // Priority 3: Use processed text
                    finalObject = newText as ResolvedOutput;
                  }
                } else if (experimental_output) {
                  // No output processors, but experimental_output is specified
                  try {
                    finalObject = JSON.parse(newText) as ResolvedOutput;
                  } catch (error) {
                    this.logger.warn('Failed to parse processed experimental_output as JSON, using null', { error });
                    finalObject = null as ResolvedOutput;
                  }
                } else {
                  // No structured output, use text
                  finalObject = newText as ResolvedOutput;
                }

                // Set the result object and call onResult only once
                (result as any).object = finalObject;
                onResult(finalObject);

                await after({
                  result,
                  outputText: newText,
                });
              } catch (e) {
                this.logger.error('Error saving memory on finish', {
                  error: e,
                  runId,
                });
                onResult(result.text as ResolvedOutput);
              }
              await onFinish?.({ ...result, runId } as any);
            },
            runId,
          });

          // If output processors are configured, transform the stream to process text chunks
          if (effectiveOutputProcessors?.length) {
            this.logger.debug('running output processors for stream');
            const runner = await this.getProcessorRunner({
              runtimeContext: mergedStreamOptions.runtimeContext || new RuntimeContext(),
              outputProcessorOverrides: effectiveOutputProcessors,
            });

            return runner.runOutputProcessorsForStream(streamResult) as unknown as ReadableStream<any>;
          }

          this.logger.debug('no output processors for stream');

          return Promise.resolve(streamResult.fullStream as unknown as ReadableStream<any>);
        }
      },
    });
  }

  /**
   * Convert text to speech using the configured voice provider
   * @param input Text or text stream to convert to speech
   * @param options Speech options including speaker and provider-specific options
   * @returns Audio stream
   * @deprecated Use agent.voice.speak() instead
   */
  async speak(
    input: string | NodeJS.ReadableStream,
    options?: {
      speaker?: string;
      [key: string]: any;
    },
  ): Promise<NodeJS.ReadableStream | void> {
    if (!this.voice) {
      const mastraError = new MastraError({
        id: 'AGENT_SPEAK_METHOD_VOICE_NOT_CONFIGURED',
        domain: ErrorDomain.AGENT,
        category: ErrorCategory.USER,
        details: {
          agentName: this.name,
        },
        text: 'No voice provider configured',
      });
      this.logger.trackException(mastraError);
      this.logger.error(mastraError.toString());
      throw mastraError;
    }

    this.logger.warn('Warning: agent.speak() is deprecated. Please use agent.voice.speak() instead.');

    try {
      return this.voice.speak(input, options);
    } catch (e: unknown) {
      let err;
      if (e instanceof MastraError) {
        err = e;
      } else {
        err = new MastraError(
          {
            id: 'AGENT_SPEAK_METHOD_ERROR',
            domain: ErrorDomain.AGENT,
            category: ErrorCategory.UNKNOWN,
            details: {
              agentName: this.name,
            },
            text: 'Error during agent speak',
          },
          e,
        );
      }
      this.logger.trackException(err);
      this.logger.error(err.toString());
      throw err;
    }
  }

  /**
   * Convert speech to text using the configured voice provider
   * @param audioStream Audio stream to transcribe
   * @param options Provider-specific transcription options
   * @returns Text or text stream
   * @deprecated Use agent.voice.listen() instead
   */
  async listen(
    audioStream: NodeJS.ReadableStream,
    options?: {
      [key: string]: any;
    },
  ): Promise<string | NodeJS.ReadableStream | void> {
    if (!this.voice) {
      const mastraError = new MastraError({
        id: 'AGENT_LISTEN_METHOD_VOICE_NOT_CONFIGURED',
        domain: ErrorDomain.AGENT,
        category: ErrorCategory.USER,
        details: {
          agentName: this.name,
        },
        text: 'No voice provider configured',
      });
      this.logger.trackException(mastraError);
      this.logger.error(mastraError.toString());
      throw mastraError;
    }
    this.logger.warn('Warning: agent.listen() is deprecated. Please use agent.voice.listen() instead');

    try {
      return this.voice.listen(audioStream, options);
    } catch (e: unknown) {
      let err;
      if (e instanceof MastraError) {
        err = e;
      } else {
        err = new MastraError(
          {
            id: 'AGENT_LISTEN_METHOD_ERROR',
            domain: ErrorDomain.AGENT,
            category: ErrorCategory.UNKNOWN,
            details: {
              agentName: this.name,
            },
            text: 'Error during agent listen',
          },
          e,
        );
      }
      this.logger.trackException(err);
      this.logger.error(err.toString());
      throw err;
    }
  }

  /**
   * Get a list of available speakers from the configured voice provider
   * @throws {Error} If no voice provider is configured
   * @returns {Promise<Array<{voiceId: string}>>} List of available speakers
   * @deprecated Use agent.voice.getSpeakers() instead
   */
  async getSpeakers() {
    if (!this.voice) {
      const mastraError = new MastraError({
        id: 'AGENT_SPEAKERS_METHOD_VOICE_NOT_CONFIGURED',
        domain: ErrorDomain.AGENT,
        category: ErrorCategory.USER,
        details: {
          agentName: this.name,
        },
        text: 'No voice provider configured',
      });
      this.logger.trackException(mastraError);
      this.logger.error(mastraError.toString());
      throw mastraError;
    }

    this.logger.warn('Warning: agent.getSpeakers() is deprecated. Please use agent.voice.getSpeakers() instead.');

    try {
      return await this.voice.getSpeakers();
    } catch (e: unknown) {
      let err;
      if (e instanceof MastraError) {
        err = e;
      } else {
        err = new MastraError(
          {
            id: 'AGENT_GET_SPEAKERS_METHOD_ERROR',
            domain: ErrorDomain.AGENT,
            category: ErrorCategory.UNKNOWN,
            details: {
              agentName: this.name,
            },
            text: 'Error during agent getSpeakers',
          },
          e,
        );
      }
      this.logger.trackException(err);
      this.logger.error(err.toString());
      throw err;
    }
  }

  toStep(): Step<TAgentId, z.ZodObject<{ prompt: z.ZodString }>, z.ZodObject<{ text: z.ZodString }>, any> {
    const x = agentToStep(this);
    return new Step(x);
  }

  /**
   * Resolves the configuration for title generation.
   * @private
   */
  private resolveTitleGenerationConfig(
    generateTitleConfig:
      | boolean
      | { model: DynamicArgument<MastraLanguageModel>; instructions?: DynamicArgument<string> }
      | undefined,
  ): {
    shouldGenerate: boolean;
    model?: DynamicArgument<MastraLanguageModel>;
    instructions?: DynamicArgument<string>;
  } {
    if (typeof generateTitleConfig === 'boolean') {
      return { shouldGenerate: generateTitleConfig };
    }

    if (typeof generateTitleConfig === 'object' && generateTitleConfig !== null) {
      return {
        shouldGenerate: true,
        model: generateTitleConfig.model,
        instructions: generateTitleConfig.instructions,
      };
    }

    return { shouldGenerate: false };
  }

  /**
   * Resolves title generation instructions, handling both static strings and dynamic functions
   * @private
   */
  private async resolveTitleInstructions(
    runtimeContext: RuntimeContext,
    instructions?: DynamicArgument<string>,
  ): Promise<string> {
    const DEFAULT_TITLE_INSTRUCTIONS = `
    - you will generate a short title based on the first message a user begins a conversation with
    - ensure it is not more than 80 characters long
    - the title should be a summary of the user's message
    - do not use quotes or colons
    - the entire text you return will be used as the title`;

    if (!instructions) {
      return DEFAULT_TITLE_INSTRUCTIONS;
    }

    if (typeof instructions === 'string') {
      return instructions;
    } else {
      const result = instructions({ runtimeContext, mastra: this.#mastra });
      return resolveMaybePromise(result, resolvedInstructions => {
        return resolvedInstructions || DEFAULT_TITLE_INSTRUCTIONS;
      });
    }
  }
}<|MERGE_RESOLUTION|>--- conflicted
+++ resolved
@@ -1,10 +1,11 @@
 import { randomUUID } from 'crypto';
 import type { ReadableStream, WritableStream } from 'stream/web';
 import type { CoreMessage, StreamObjectResult, TextPart, Tool, UIMessage } from 'ai';
-import { asSchema, type ModelMessage, type StopCondition, type ToolChoice } from 'ai-v5';
+import { asSchema } from 'ai-v5';
+import type { ModelMessage, StopCondition, ToolChoice } from 'ai-v5';
 import deepEqual from 'fast-deep-equal';
 import type { JSONSchema7 } from 'json-schema';
-import { ZodArray, type ZodSchema, type z } from 'zod';
+import type { ZodSchema, z } from 'zod';
 import type { MastraPrimitives, MastraUnion } from '../action';
 import { MastraBase } from '../base';
 import { MastraError, ErrorDomain, ErrorCategory } from '../error';
@@ -2327,13 +2328,9 @@
       memory?: AgentMemoryOption;
       experimental_output?: EXPERIMENTAL_OUTPUT;
       abortSignal?: AbortSignal;
-<<<<<<< HEAD
       toolChoice?: ToolChoice<any>;
       stopWhen?: StopCondition<any>;
       clientTools?: ToolsInput;
-=======
-      memory?: AgentMemoryOption;
->>>>>>> fc3609ce
     },
   ) {
     let runtimeContext = generateOptions?.runtimeContext || new RuntimeContext();
@@ -2445,7 +2442,6 @@
         schema: output,
         output: asSchema(output).jsonSchema.type === 'array' ? 'array' : 'object',
       },
-      memory: mergedGenerateOptions.memory,
     });
 
     let fullOutput = await (mergedGenerateOptions.format === 'aisdk'
@@ -2619,9 +2615,8 @@
       ...loopOptions,
       objectOptions: {
         schema: output,
-        output: 'object',
         // TODO: SIMPLIFY THIS BY NOT NEEDING IT
-        // output: asSchema(output).jsonSchema.type === 'array' ? 'array' : 'object',
+        output: asSchema(output).jsonSchema.type === 'array' ? 'array' : 'object',
       },
     });
 
