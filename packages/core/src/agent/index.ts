export { MessageList } from './message-list';
export * from './types';
export { getToolName } from './message-list/ai-sdk-5/index';
export * from './v5-to-v4-stream';
import { randomUUID } from 'crypto';
import type { ReadableStream, WritableStream } from 'stream/web';
import type { CoreMessage, StreamObjectResult, StreamTextResult, TextPart, Tool, UIMessage } from 'ai';
import deepEqual from 'fast-deep-equal';
<<<<<<< HEAD
import type { JSONSchema7, JSONSchema7Type } from 'json-schema';
import type { z, ZodSchema } from 'zod';
=======
import type { JSONSchema7 } from 'json-schema';
import type { ZodSchema, z } from 'zod';
>>>>>>> 6bd354cb
import type { MastraPrimitives, MastraUnion } from '../action';
import { MastraBase } from '../base';
import { MastraError, ErrorDomain, ErrorCategory } from '../error';
import type { Metric } from '../eval';
import { AvailableHooks, executeHook } from '../hooks';
<<<<<<< HEAD
import type { GenerateReturn, StreamReturn } from '../llm';
=======
>>>>>>> 6bd354cb
import { MastraLLM } from '../llm/model';
import type { MastraLLMBase } from '../llm/model';
import type {
  GenerateObjectWithMessagesArgs,
  GenerateTextWithMessagesArgs,
  GenerateObjectResult,
  GenerateTextResult,
  GenerateReturn,
  StreamTextWithMessagesArgs,
  StreamObjectWithMessagesArgs,
  StreamReturn,
  ToolSet,
  OriginalStreamTextOnFinishEventArg,
  OriginalStreamObjectOnFinishEventArg,
} from '../llm/model/base.types';
import { RegisteredLogger } from '../logger';
import type { Mastra } from '../mastra';
import type { MastraMemory } from '../memory/memory';
import type { MemoryConfig, StorageThreadType } from '../memory/types';
import { RuntimeContext } from '../runtime-context';
import type { MastraScorers } from '../scores';
import { runScorer } from '../scores/hooks';
import { MastraAgentStream } from '../stream/MastraAgentStream';
import type { ChunkType } from '../stream/MastraAgentStream';
import { InstrumentClass } from '../telemetry';
<<<<<<< HEAD
import type { ConvertedCoreTool, CoreTool, ToolParameters } from '../tools/types';
=======
import type { CoreTool } from '../tools/types';
import type { DynamicArgument } from '../types';
>>>>>>> 6bd354cb
import { makeCoreTool, createMastraProxy, ensureToolProperties } from '../utils';
import type { CompositeVoice } from '../voice';
import { DefaultVoice } from '../voice';
import type { Workflow } from '../workflows';
import { agentToStep, LegacyStep as Step } from '../workflows/legacy';
import type { AgentVNextStreamOptions } from './agent.types';
import { MessageList } from './message-list';
import type { MessageInput } from './message-list';
import { SaveQueueManager } from './save-queue';
import type {
  AgentConfig,
  MastraLanguageModel,
  AgentGenerateOptions,
  AgentStreamOptions,
  AiMessageType,
  ToolsetsInput,
  ToolsInput,
  AgentMemoryOption,
} from './types';
export type { ChunkType, MastraAgentStream } from '../stream/MastraAgentStream';

type IDGenerator = () => string;

function resolveMaybePromise<T, R = void>(value: T | Promise<T>, cb: (value: T) => R) {
  if (value instanceof Promise) {
    return value.then(cb);
  }

  return cb(value);
}

// Helper to resolve threadId from args (supports both new and old API)
function resolveThreadIdFromArgs(args: {
  memory?: AgentMemoryOption;
  threadId?: string;
}): (Partial<StorageThreadType> & { id: string }) | undefined {
  if (args?.memory?.thread) {
    if (typeof args.memory.thread === 'string') return { id: args.memory.thread };
    if (typeof args.memory.thread === 'object' && args.memory.thread.id) return args.memory.thread;
  }
  if (args?.threadId) return { id: args.threadId };
  return undefined;
}

@InstrumentClass({
  prefix: 'agent',
  excludeMethods: [
    'hasOwnMemory',
    'getMemory',
    '__primitive',
    '__registerMastra',
    '__registerPrimitives',
    '__setTools',
    '__setLogger',
    '__setTelemetry',
    'log',
    'getModel',
    'getInstructions',
    'getTools',
    'getLLM',
    'getWorkflows',
    'getDefaultGenerateOptions',
    'getDefaultStreamOptions',
    'getDescription',
  ],
})
export class Agent<
  TAgentId extends string = string,
  TTools extends ToolsInput = ToolsInput,
  TMetrics extends Record<string, Metric> = Record<string, Metric>,
> extends MastraBase {
  public id: TAgentId;
  public name: TAgentId;
  #instructions: DynamicArgument<string>;
  readonly #description?: string;
  readonly model?: DynamicArgument<MastraLanguageModel>;
  #mastra?: Mastra;
  #memory?: DynamicArgument<MastraMemory>;
  #workflows?: DynamicArgument<Record<string, Workflow>>;
  #defaultGenerateOptions: DynamicArgument<AgentGenerateOptions>;
  #defaultStreamOptions: DynamicArgument<AgentStreamOptions>;
  #defaultVNextStreamOptions: DynamicArgument<AgentVNextStreamOptions<any, any>>;
  #tools: DynamicArgument<TTools>;
  evals: TMetrics;
  #scorers: DynamicArgument<MastraScorers>;
  #voice: CompositeVoice;

  // This flag is for agent network messages. We should change the agent network formatting and remove this flag after.
  private _agentNetworkAppend = false;

  constructor(config: AgentConfig<TAgentId, TTools, TMetrics>) {
    super({ component: RegisteredLogger.AGENT });

    this.name = config.name;
    this.id = config.id ?? config.name;

    this.#instructions = config.instructions;
    this.#description = config.description;

    if (!config.model) {
      const mastraError = new MastraError({
        id: 'AGENT_CONSTRUCTOR_MODEL_REQUIRED',
        domain: ErrorDomain.AGENT,
        category: ErrorCategory.USER,
        details: {
          agentName: config.name,
        },
        text: `LanguageModel is required to create an Agent. Please provide the 'model'.`,
      });
      this.logger.trackException(mastraError);
      this.logger.error(mastraError.toString());
      throw mastraError;
    }

    this.model = config.model;

    if (config.workflows) {
      this.#workflows = config.workflows;
    }

    this.#defaultGenerateOptions = config.defaultGenerateOptions || {};
    this.#defaultStreamOptions = config.defaultStreamOptions || {};
    this.#defaultVNextStreamOptions = config.defaultVNextStreamOptions || {};

    this.#tools = config.tools || ({} as TTools);

    this.evals = {} as TMetrics;

    if (config.mastra) {
      this.__registerMastra(config.mastra);
      this.__registerPrimitives({
        telemetry: config.mastra.getTelemetry(),
        logger: config.mastra.getLogger(),
      });
    }

    this.#scorers = config.scorers || ({} as MastraScorers);

    if (config.evals) {
      this.evals = config.evals;
    }

    if (config.memory) {
      this.#memory = config.memory;
    }

    if (config.voice) {
      this.#voice = config.voice;
      if (typeof config.tools !== 'function') {
        this.#voice?.addTools(this.tools);
      }
      if (typeof config.instructions === 'string') {
        this.#voice?.addInstructions(config.instructions);
      }
    } else {
      this.#voice = new DefaultVoice();
    }

    // @ts-ignore Flag for agent network messages
    this._agentNetworkAppend = config._agentNetworkAppend || false;
  }

  public hasOwnMemory(): boolean {
    return Boolean(this.#memory);
  }

  public async getMemory({ runtimeContext = new RuntimeContext() }: { runtimeContext?: RuntimeContext } = {}): Promise<
    MastraMemory | undefined
  > {
    if (!this.#memory) {
      return undefined;
    }

    let resolvedMemory: MastraMemory;

    if (typeof this.#memory !== 'function') {
      resolvedMemory = this.#memory;
    } else {
      const result = this.#memory({ runtimeContext });
      resolvedMemory = await Promise.resolve(result);

      if (!resolvedMemory) {
        const mastraError = new MastraError({
          id: 'AGENT_GET_MEMORY_FUNCTION_EMPTY_RETURN',
          domain: ErrorDomain.AGENT,
          category: ErrorCategory.USER,
          details: {
            agentName: this.name,
          },
          text: `[Agent:${this.name}] - Function-based memory returned empty value`,
        });
        this.logger.trackException(mastraError);
        this.logger.error(mastraError.toString());
        throw mastraError;
      }
    }

    if (resolvedMemory && !resolvedMemory.hasOwnStorage && this.#mastra) {
      const storage = this.#mastra.getStorage();
      if (storage) {
        resolvedMemory.setStorage(storage);
      }
    }

    return resolvedMemory;
  }

  get voice() {
    if (typeof this.#instructions === 'function') {
      const mastraError = new MastraError({
        id: 'AGENT_VOICE_INCOMPATIBLE_WITH_FUNCTION_INSTRUCTIONS',
        domain: ErrorDomain.AGENT,
        category: ErrorCategory.USER,
        details: {
          agentName: this.name,
        },
        text: 'Voice is not compatible when instructions are a function. Please use getVoice() instead.',
      });
      this.logger.trackException(mastraError);
      this.logger.error(mastraError.toString());
      throw mastraError;
    }

    return this.#voice;
  }

  public async getWorkflows({
    runtimeContext = new RuntimeContext(),
  }: { runtimeContext?: RuntimeContext } = {}): Promise<Record<string, Workflow>> {
    let workflowRecord;
    if (typeof this.#workflows === 'function') {
      workflowRecord = await Promise.resolve(this.#workflows({ runtimeContext }));
    } else {
      workflowRecord = this.#workflows ?? {};
    }

    Object.entries(workflowRecord || {}).forEach(([_workflowName, workflow]) => {
      if (this.#mastra) {
        workflow.__registerMastra(this.#mastra);
      }
    });

    return workflowRecord;
  }

  async getScorers({
    runtimeContext = new RuntimeContext(),
  }: { runtimeContext?: RuntimeContext } = {}): Promise<MastraScorers> {
    if (typeof this.#scorers !== 'function') {
      return this.#scorers;
    }

    const result = this.#scorers({ runtimeContext });
    return resolveMaybePromise(result, scorers => {
      if (!scorers) {
        const mastraError = new MastraError({
          id: 'AGENT_GET_SCORERS_FUNCTION_EMPTY_RETURN',
          domain: ErrorDomain.AGENT,
          category: ErrorCategory.USER,
          details: {
            agentName: this.name,
          },
          text: `[Agent:${this.name}] - Function-based scorers returned empty value`,
        });
        this.logger.trackException(mastraError);
        this.logger.error(mastraError.toString());
        throw mastraError;
      }

      return scorers;
    });
  }

  public async getVoice({ runtimeContext }: { runtimeContext?: RuntimeContext } = {}) {
    if (this.#voice) {
      const voice = this.#voice;
      voice?.addTools(await this.getTools({ runtimeContext }));
      voice?.addInstructions(await this.getInstructions({ runtimeContext }));
      return voice;
    } else {
      return new DefaultVoice();
    }
  }

  get instructions() {
    this.logger.warn('The instructions property is deprecated. Please use getInstructions() instead.');

    if (typeof this.#instructions === 'function') {
      const mastraError = new MastraError({
        id: 'AGENT_INSTRUCTIONS_INCOMPATIBLE_WITH_FUNCTION_INSTRUCTIONS',
        domain: ErrorDomain.AGENT,
        category: ErrorCategory.USER,
        details: {
          agentName: this.name,
        },
        text: 'Instructions are not compatible when instructions are a function. Please use getInstructions() instead.',
      });
      this.logger.trackException(mastraError);
      this.logger.error(mastraError.toString());
      throw mastraError;
    }

    return this.#instructions;
  }

  public getInstructions({ runtimeContext = new RuntimeContext() }: { runtimeContext?: RuntimeContext } = {}):
    | string
    | Promise<string> {
    if (typeof this.#instructions === 'string') {
      return this.#instructions;
    }

    const result = this.#instructions({ runtimeContext });
    return resolveMaybePromise(result, instructions => {
      if (!instructions) {
        const mastraError = new MastraError({
          id: 'AGENT_GET_INSTRUCTIONS_FUNCTION_EMPTY_RETURN',
          domain: ErrorDomain.AGENT,
          category: ErrorCategory.USER,
          details: {
            agentName: this.name,
          },
          text: 'Instructions are required to use an Agent. The function-based instructions returned an empty value.',
        });
        this.logger.trackException(mastraError);
        this.logger.error(mastraError.toString());
        throw mastraError;
      }

      return instructions;
    });
  }

  public getDescription(): string {
    return this.#description ?? '';
  }

  public getDefaultGenerateOptions({
    runtimeContext = new RuntimeContext(),
  }: { runtimeContext?: RuntimeContext } = {}): AgentGenerateOptions | Promise<AgentGenerateOptions> {
    if (typeof this.#defaultGenerateOptions !== 'function') {
      return this.#defaultGenerateOptions;
    }

    const result = this.#defaultGenerateOptions({ runtimeContext });
    return resolveMaybePromise(result, options => {
      if (!options) {
        const mastraError = new MastraError({
          id: 'AGENT_GET_DEFAULT_GENERATE_OPTIONS_FUNCTION_EMPTY_RETURN',
          domain: ErrorDomain.AGENT,
          category: ErrorCategory.USER,
          details: {
            agentName: this.name,
          },
          text: `[Agent:${this.name}] - Function-based default generate options returned empty value`,
        });
        this.logger.trackException(mastraError);
        this.logger.error(mastraError.toString());
        throw mastraError;
      }

      return options;
    });
  }

  public getDefaultStreamOptions({ runtimeContext = new RuntimeContext() }: { runtimeContext?: RuntimeContext } = {}):
    | AgentStreamOptions
    | Promise<AgentStreamOptions> {
    if (typeof this.#defaultStreamOptions !== 'function') {
      return this.#defaultStreamOptions;
    }

    const result = this.#defaultStreamOptions({ runtimeContext });
    return resolveMaybePromise(result, options => {
      if (!options) {
        const mastraError = new MastraError({
          id: 'AGENT_GET_DEFAULT_STREAM_OPTIONS_FUNCTION_EMPTY_RETURN',
          domain: ErrorDomain.AGENT,
          category: ErrorCategory.USER,
          details: {
            agentName: this.name,
          },
          text: `[Agent:${this.name}] - Function-based default stream options returned empty value`,
        });
        this.logger.trackException(mastraError);
        this.logger.error(mastraError.toString());
        throw mastraError;
      }

      return options;
    });
  }

  public getDefaultVNextStreamOptions<
    Output extends ZodSchema | undefined,
    StructuredOutput extends ZodSchema | undefined,
  >({ runtimeContext = new RuntimeContext() }: { runtimeContext?: RuntimeContext } = {}):
    | AgentVNextStreamOptions<Output, StructuredOutput>
    | Promise<AgentVNextStreamOptions<Output, StructuredOutput>> {
    if (typeof this.#defaultVNextStreamOptions !== 'function') {
      return this.#defaultVNextStreamOptions as AgentVNextStreamOptions<Output, StructuredOutput>;
    }

    const result = this.#defaultVNextStreamOptions({ runtimeContext }) as
      | AgentVNextStreamOptions<Output, StructuredOutput>
      | Promise<AgentVNextStreamOptions<Output, StructuredOutput>>;
    return resolveMaybePromise(result, options => {
      if (!options) {
        const mastraError = new MastraError({
          id: 'AGENT_GET_DEFAULT_VNEXT_STREAM_OPTIONS_FUNCTION_EMPTY_RETURN',
          domain: ErrorDomain.AGENT,
          category: ErrorCategory.USER,
          details: {
            agentName: this.name,
          },
          text: `[Agent:${this.name}] - Function-based default vnext stream options returned empty value`,
        });
        this.logger.trackException(mastraError);
        this.logger.error(mastraError.toString());
        throw mastraError;
      }

      return options;
    });
  }

  get tools() {
    this.logger.warn('The tools property is deprecated. Please use getTools() instead.');

    if (typeof this.#tools === 'function') {
      const mastraError = new MastraError({
        id: 'AGENT_GET_TOOLS_FUNCTION_INCOMPATIBLE_WITH_TOOL_FUNCTION_TYPE',
        domain: ErrorDomain.AGENT,
        category: ErrorCategory.USER,
        details: {
          agentName: this.name,
        },
        text: 'Tools are not compatible when tools are a function. Please use getTools() instead.',
      });
      this.logger.trackException(mastraError);
      this.logger.error(mastraError.toString());
      throw mastraError;
    }

    return ensureToolProperties(this.#tools) as TTools;
  }

  public getTools({ runtimeContext = new RuntimeContext() }: { runtimeContext?: RuntimeContext } = {}):
    | TTools
    | Promise<TTools> {
    if (typeof this.#tools !== 'function') {
      return ensureToolProperties(this.#tools) as TTools;
    }

    const result = this.#tools({ runtimeContext });

    return resolveMaybePromise(result, tools => {
      if (!tools) {
        const mastraError = new MastraError({
          id: 'AGENT_GET_TOOLS_FUNCTION_EMPTY_RETURN',
          domain: ErrorDomain.AGENT,
          category: ErrorCategory.USER,
          details: {
            agentName: this.name,
          },
          text: `[Agent:${this.name}] - Function-based tools returned empty value`,
        });
        this.logger.trackException(mastraError);
        this.logger.error(mastraError.toString());
        throw mastraError;
      }

      return ensureToolProperties(tools) as TTools;
    });
  }

  get llm() {
    this.logger.warn('The llm property is deprecated. Please use getLLM() instead.');

    if (typeof this.model === 'function') {
      const mastraError = new MastraError({
        id: 'AGENT_LLM_GETTER_INCOMPATIBLE_WITH_FUNCTION_MODEL',
        domain: ErrorDomain.AGENT,
        category: ErrorCategory.USER,
        details: {
          agentName: this.name,
        },
        text: 'LLM is not compatible when model is a function. Please use getLLM() instead.',
      });
      this.logger.trackException(mastraError);
      this.logger.error(mastraError.toString());
      throw mastraError;
    }

    return this.getLLM();
  }

  /**
   * Gets or creates an LLM instance based on the current model
   * @param options Options for getting the LLM
   * @returns A promise that resolves to the LLM instance
   */
  public getLLM({
    runtimeContext = new RuntimeContext(),
    model,
  }: {
    runtimeContext?: RuntimeContext;
    model?: MastraLanguageModel | DynamicArgument<MastraLanguageModel>;
  } = {}): MastraLLM | Promise<MastraLLM> {
    // If model is provided, resolve it; otherwise use the agent's model
    const modelToUse = model
      ? typeof model === 'function'
        ? model({ runtimeContext })
        : model
      : this.getModel({ runtimeContext });

    return resolveMaybePromise(modelToUse, resolvedModel => {
      const llm = new MastraLLM({ model: resolvedModel, mastra: this.#mastra });

      // Apply stored primitives if available
      if (this.#primitives) {
        llm.__registerPrimitives(this.#primitives);
      }

      if (this.#mastra) {
        llm.__registerMastra(this.#mastra);
      }

      return llm;
    });
  }

  /**
   * Gets the model, resolving it if it's a function
   * @param options Options for getting the model
   * @returns A promise that resolves to the model
   */
  public getModel({ runtimeContext = new RuntimeContext() }: { runtimeContext?: RuntimeContext } = {}):
    | MastraLanguageModel
    | Promise<MastraLanguageModel> {
    if (typeof this.model !== 'function') {
      if (!this.model) {
        const mastraError = new MastraError({
          id: 'AGENT_GET_MODEL_MISSING_MODEL_INSTANCE',
          domain: ErrorDomain.AGENT,
          category: ErrorCategory.USER,
          details: {
            agentName: this.name,
          },
          text: `[Agent:${this.name}] - No model provided`,
        });
        this.logger.trackException(mastraError);
        this.logger.error(mastraError.toString());
        throw mastraError;
      }

      return this.model;
    }

    const result = this.model({ runtimeContext });
    return resolveMaybePromise(result, model => {
      if (!model) {
        const mastraError = new MastraError({
          id: 'AGENT_GET_MODEL_FUNCTION_EMPTY_RETURN',
          domain: ErrorDomain.AGENT,
          category: ErrorCategory.USER,
          details: {
            agentName: this.name,
          },
          text: `[Agent:${this.name}] - Function-based model returned empty value`,
        });
        this.logger.trackException(mastraError);
        this.logger.error(mastraError.toString());
        throw mastraError;
      }

      return model;
    });
  }

  __updateInstructions(newInstructions: string) {
    this.#instructions = newInstructions;
    this.logger.debug(`[Agents:${this.name}] Instructions updated.`, { model: this.model, name: this.name });
  }

  #primitives?: MastraPrimitives;

  __registerPrimitives(p: MastraPrimitives) {
    if (p.telemetry) {
      this.__setTelemetry(p.telemetry);
    }

    if (p.logger) {
      this.__setLogger(p.logger);
    }

    // Store primitives for later use when creating LLM instances
    this.#primitives = p;

    this.logger.debug(`[Agents:${this.name}] initialized.`, { model: this.model, name: this.name });
  }

  __registerMastra(mastra: Mastra) {
    this.#mastra = mastra;
    // Mastra will be passed to the LLM when it's created in getLLM()
  }

  /**
   * Set the concrete tools for the agent
   * @param tools
   */
  __setTools(tools: TTools) {
    this.#tools = tools;
    this.logger.debug(`[Agents:${this.name}] Tools set for agent ${this.name}`, { model: this.model, name: this.name });
  }

  async generateTitleFromUserMessage({
    message,
    runtimeContext = new RuntimeContext(),
    model,
    instructions,
  }: {
    message: string | MessageInput;
    runtimeContext?: RuntimeContext;
    model?: DynamicArgument<MastraLanguageModel>;
    instructions?: DynamicArgument<string>;
  }) {
    // need to use text, not object output or it will error for models that don't support structured output (eg Deepseek R1)
    const llm = await this.getLLM({ runtimeContext, model });

    const normMessage = new MessageList().add(message, 'user').get.all.aiV5.ui().at(-1);
    if (!normMessage) {
      throw new Error(`Could not generate title from input ${JSON.stringify(message)}`);
    }

    const partsToGen: TextPart[] = [];
    for (const part of normMessage.parts) {
      if (part.type === `text`) {
        partsToGen.push(part);
      } else if (part.type === `source-url`) {
        partsToGen.push({
          type: 'text',
          text: `User added URL: ${part.url.toString().substring(0, 100)}`,
        });
      } else if (part.type === `file`) {
        partsToGen.push({
          type: 'text',
          text: `User added ${part.mediaType} file: ${part.url.toString().substring(0, 100)}`,
        });
      }
    }

    // Resolve instructions using the dedicated method
    const systemInstructions = await this.resolveTitleInstructions(runtimeContext, instructions);

    const { text } = await llm.__text({
      runtimeContext,
      messages: [
        {
          role: 'system',
          content: systemInstructions,
        },
        {
          role: 'user',
          content: JSON.stringify(partsToGen),
        },
      ],
    });

    // Strip out any r1 think tags if present
    const cleanedText = text.replace(/<think>[\s\S]*?<\/think>/g, '').trim();
    return cleanedText;
  }

  getMostRecentUserMessage(messages: Array<UIMessage>) {
    const userMessages = messages.filter(message => message.role === 'user');
    return userMessages.at(-1);
  }

  async genTitle(
    userMessage: string | MessageInput | undefined,
    runtimeContext: RuntimeContext,
    model?: DynamicArgument<MastraLanguageModel>,
    instructions?: DynamicArgument<string>,
  ) {
    try {
      if (userMessage) {
        const normMessage = new MessageList().add(userMessage, 'user').get.all.aiV5.ui().at(-1);
        if (normMessage) {
          return await this.generateTitleFromUserMessage({
            message: normMessage,
            runtimeContext,
            model,
            instructions,
          });
        }
      }
      // If no user message, return a default title for new threads
      return `New Thread ${new Date().toISOString()}`;
    } catch (e) {
      this.logger.error('Error generating title:', e);
      // Return undefined on error so existing title is preserved
      return undefined;
    }
  }

  /* @deprecated use agent.getMemory() and query memory directly */
  async fetchMemory({
    threadId,
    thread: passedThread,
    memoryConfig,
    resourceId,
    runId,
    userMessages,
    systemMessage,
    messageList = new MessageList({ threadId, resourceId }),
    runtimeContext = new RuntimeContext(),
  }: {
    resourceId: string;
    threadId: string;
    thread?: StorageThreadType;
    memoryConfig?: MemoryConfig;
    userMessages?: CoreMessage[];
    systemMessage?: CoreMessage;
    runId?: string;
    messageList?: MessageList;
    runtimeContext?: RuntimeContext;
  }) {
    const memory = await this.getMemory({ runtimeContext });
    if (memory) {
      const thread = passedThread ?? (await memory.getThreadById({ threadId }));

      if (!thread) {
        // If no thread, nothing to fetch from memory.
        // The messageList already contains the current user messages and system message.
        return { threadId: threadId || '', messages: userMessages || [] };
      }

      if (userMessages && userMessages.length > 0) {
        messageList.add(userMessages, 'memory');
      }

      if (systemMessage?.role === 'system') {
        messageList.addSystem(systemMessage, 'memory');
      }

      const [memoryMessages, memorySystemMessage] =
        threadId && memory
          ? await Promise.all([
              memory
                .rememberMessages({
                  threadId,
                  resourceId,
                  config: memoryConfig,
                  vectorMessageSearch: messageList.getLatestUserContent() || '',
                })
                .then((r: any) => r.messagesV2),
              memory.getSystemMessage({ threadId, memoryConfig }),
            ])
          : [[], null];

      this.logger.debug('Fetched messages from memory', {
        threadId,
        runId,
        fetchedCount: memoryMessages.length,
      });

      if (memorySystemMessage) {
        messageList.addSystem(memorySystemMessage, 'memory');
      }

      messageList.add(memoryMessages, 'memory');

      const systemMessages =
        messageList
          .getSystemMessages()
          ?.map(m => m.content)
          ?.join(`\n`) ?? undefined;

      const newMessages = messageList.get.input.v1() as CoreMessage[];

      const processedMemoryMessages = memory.processMessages({
        // these will be processed
        messages: messageList.get.remembered.v1() as CoreMessage[],
        // these are here for inspecting but shouldn't be returned by the processor
        // - ex TokenLimiter needs to measure all tokens even though it's only processing remembered messages
        newMessages,
        systemMessage: systemMessages,
        memorySystemMessage: memorySystemMessage || undefined,
      });

      const returnList = new MessageList()
        .addSystem(systemMessages)
        .add(processedMemoryMessages, 'memory')
        .add(newMessages, 'user');

      return {
        threadId: thread.id,
        messages: returnList.get.all.prompt(),
      };
    }

    return { threadId: threadId || '', messages: userMessages || [] };
  }

  private async getMemoryTools({
    runId,
    resourceId,
    threadId,
    runtimeContext,
    mastraProxy,
  }: {
    runId?: string;
    resourceId?: string;
    threadId?: string;
    runtimeContext: RuntimeContext;
    mastraProxy?: MastraUnion;
  }) {
    let convertedMemoryTools: Record<string, ConvertedCoreTool> = {};
    // Get memory tools if available
    const memory = await this.getMemory({ runtimeContext });
    const memoryTools = memory?.getTools?.();

    if (memoryTools) {
      const memoryToolEntries = await Promise.all(
        Object.entries(memoryTools).map(async ([k, tool]) => {
          return [
            k,
            {
              description: tool.description,
              inputSchema: `inputSchema` in tool ? tool.inputSchema : undefined,
              execute:
                typeof tool?.execute === 'function'
                  ? async (args: any, options: any) => {
                      try {
                        this.logger.debug(`[Agent:${this.name}] - Executing memory tool ${k}`, {
                          name: k,
                          description: tool.description,
                          args,
                          runId,
                          threadId,
                          resourceId,
                        });
                        return (
                          tool?.execute?.(
                            {
                              context: args,
                              mastra: mastraProxy as MastraUnion | undefined,
                              memory,
                              runId,
                              threadId,
                              resourceId,
                              logger: this.logger,
                              agentName: this.name,
                              runtimeContext,
                            },
                            options,
                          ) ?? undefined
                        );
                      } catch (err) {
                        const mastraError = new MastraError(
                          {
                            id: 'AGENT_MEMORY_TOOL_EXECUTION_FAILED',
                            domain: ErrorDomain.AGENT,
                            category: ErrorCategory.USER,
                            details: {
                              agentName: this.name,
                              runId: runId || '',
                              threadId: threadId || '',
                              resourceId: resourceId || '',
                            },
                            text: `[Agent:${this.name}] - Failed memory tool execution`,
                          },
                          err,
                        );
                        this.logger.trackException(mastraError);
                        this.logger.error(mastraError.toString());
                        throw mastraError;
                      }
                    }
                  : undefined,
            },
          ] as [string, CoreTool];
        }),
      );

      convertedMemoryTools = Object.fromEntries(
        memoryToolEntries.filter((entry): entry is [string, ConvertedCoreTool] => Boolean(entry)),
      );
    }
    return convertedMemoryTools;
  }

  private async getMemoryMessages({
    resourceId,
    threadId,
    vectorMessageSearch,
    memoryConfig,
    runtimeContext,
  }: {
    resourceId?: string;
    threadId: string;
    vectorMessageSearch: string;
    memoryConfig?: MemoryConfig;
    runtimeContext: RuntimeContext;
  }) {
    const memory = await this.getMemory({ runtimeContext });
    if (!memory) {
      return [];
    }
    return memory
      .rememberMessages({
        threadId,
        resourceId,
        config: memoryConfig,
        // The new user messages aren't in the list yet cause we add memory messages first to try to make sure ordering is correct (memory comes before new user messages)
        vectorMessageSearch,
      })
      .then(r => r.messagesV2);
  }

  private async getAssignedTools({
    runtimeContext,
    runId,
    resourceId,
    threadId,
    mastraProxy,
    writableStream,
  }: {
    runId?: string;
    resourceId?: string;
    threadId?: string;
    runtimeContext: RuntimeContext;
    mastraProxy?: MastraUnion;
    writableStream?: WritableStream<ChunkType>;
  }) {
    let toolsForRequest: Record<string, ConvertedCoreTool> = {};

    this.logger.debug(`[Agents:${this.name}] - Assembling assigned tools`, { runId, threadId, resourceId });

    const memory = await this.getMemory({ runtimeContext });

    // Mastra tools passed into the Agent

    const assignedTools = await this.getTools({ runtimeContext });

    const assignedToolEntries = Object.entries(assignedTools || {});

    const assignedCoreToolEntries = await Promise.all(
      assignedToolEntries.map(async ([k, tool]) => {
        if (!tool) {
          return;
        }

        const options = {
          name: k,
          runId,
          threadId,
          resourceId,
          logger: this.logger,
          mastra: mastraProxy as MastraUnion | undefined,
          memory,
          agentName: this.name,
          runtimeContext,
          model: typeof this.model === 'function' ? await this.getModel({ runtimeContext }) : this.model,
          writableStream,
        };

        return [k, makeCoreTool(tool, options)];
      }),
    );

    const assignedToolEntriesConverted = Object.fromEntries(
      assignedCoreToolEntries.filter((entry): entry is [string, ConvertedCoreTool] => Boolean(entry)),
    );

    toolsForRequest = {
      ...assignedToolEntriesConverted,
    };

    return toolsForRequest;
  }

  private async getToolsets({
    runId,
    threadId,
    resourceId,
    toolsets,
    runtimeContext,
    mastraProxy,
  }: {
    runId?: string;
    threadId?: string;
    resourceId?: string;
    toolsets: ToolsetsInput;
    runtimeContext: RuntimeContext;
    mastraProxy?: MastraUnion;
  }) {
    let toolsForRequest: Record<string, ConvertedCoreTool> = {};

    const memory = await this.getMemory({ runtimeContext });
    const toolsFromToolsets = Object.values(toolsets || {});

    if (toolsFromToolsets.length > 0) {
      this.logger.debug(`[Agent:${this.name}] - Adding tools from toolsets ${Object.keys(toolsets || {}).join(', ')}`, {
        runId,
      });
      for (const toolset of toolsFromToolsets) {
        for (const [toolName, tool] of Object.entries(toolset)) {
          const toolObj = tool;
          const options = {
            name: toolName,
            runId,
            threadId,
            resourceId,
            logger: this.logger,
            mastra: mastraProxy as MastraUnion | undefined,
            memory,
            agentName: this.name,
            runtimeContext,
            model: typeof this.model === 'function' ? await this.getModel({ runtimeContext }) : this.model,
          };
          const convertedToCoreTool = makeCoreTool<Exclude<ToolParameters, JSONSchema7Type>>(
            toolObj,
            options,
            'toolset',
          );
          toolsForRequest[toolName] = convertedToCoreTool;
        }
      }
    }

    return toolsForRequest;
  }

  private async getClientTools({
    runId,
    threadId,
    resourceId,
    runtimeContext,
    mastraProxy,
    clientTools,
  }: {
    runId?: string;
    threadId?: string;
    resourceId?: string;
    runtimeContext: RuntimeContext;
    mastraProxy?: MastraUnion;
    clientTools?: ToolsInput;
  }) {
    let toolsForRequest: Record<string, ConvertedCoreTool> = {};
    const memory = await this.getMemory({ runtimeContext });
    // Convert client tools
    const clientToolsForInput = Object.entries(clientTools || {});
    if (clientToolsForInput.length > 0) {
      this.logger.debug(`[Agent:${this.name}] - Adding client tools ${Object.keys(clientTools || {}).join(', ')}`, {
        runId,
      });
      for (const [toolName, tool] of clientToolsForInput) {
        const { execute, ...rest } = tool;
        const options = {
          name: toolName,
          runId,
          threadId,
          resourceId,
          logger: this.logger,
          mastra: mastraProxy as MastraUnion | undefined,
          memory,
          agentName: this.name,
          runtimeContext,
          model: typeof this.model === 'function' ? await this.getModel({ runtimeContext }) : this.model,
        };
        const convertedToCoreTool = makeCoreTool<Exclude<ToolParameters, JSONSchema7Type>>(
          rest,
          options,
          'client-tool',
        );
        toolsForRequest[toolName] = convertedToCoreTool;
      }
    }

    return toolsForRequest;
  }

  private async getWorkflowTools({
    runId,
    threadId,
    resourceId,
    runtimeContext,
  }: {
    runId?: string;
    threadId?: string;
    resourceId?: string;
    runtimeContext: RuntimeContext;
  }) {
    let convertedWorkflowTools: Record<string, ConvertedCoreTool> = {};
    const workflows = await this.getWorkflows({ runtimeContext });
    if (Object.keys(workflows).length > 0) {
      convertedWorkflowTools = Object.entries(workflows).reduce(
        (memo, [workflowName, workflow]) => {
          memo[workflowName] = {
            description: workflow.description || `Workflow: ${workflowName}`,
            inputSchema: workflow.inputSchema || { type: 'object', properties: {} },
            __isMastraTool: true,
            execute: async (args: any) => {
              try {
                this.logger.debug(`[Agent:${this.name}] - Executing workflow as tool ${workflowName}`, {
                  name: workflowName,
                  description: workflow.description,
                  args,
                  runId,
                  threadId,
                  resourceId,
                });

                const run = workflow.createRun();

                const result = await run.start({
                  inputData: args,
                  runtimeContext,
                });
                return result;
              } catch (err) {
                const mastraError = new MastraError(
                  {
                    id: 'AGENT_WORKFLOW_TOOL_EXECUTION_FAILED',
                    domain: ErrorDomain.AGENT,
                    category: ErrorCategory.USER,
                    details: {
                      agentName: this.name,
                      runId: runId || '',
                      threadId: threadId || '',
                      resourceId: resourceId || '',
                    },
                    text: `[Agent:${this.name}] - Failed workflow tool execution`,
                  },
                  err,
                );
                this.logger.trackException(mastraError);
                this.logger.error(mastraError.toString());
                throw mastraError;
              }
            },
          } satisfies CoreTool<Exclude<ToolParameters, JSONSchema7Type>>;
          return memo;
        },
        {} as typeof convertedWorkflowTools,
      );
    }

    return convertedWorkflowTools;
  }

  private async convertTools({
    toolsets,
    clientTools,
    threadId,
    resourceId,
    runId,
    runtimeContext,
    writableStream,
  }: {
    toolsets?: ToolsetsInput;
    clientTools?: ToolsInput;
    threadId?: string;
    resourceId?: string;
    runId?: string;
    runtimeContext: RuntimeContext;
<<<<<<< HEAD
  }): Promise<Record<string, CoreTool<Exclude<ToolParameters, JSONSchema7Type>>>> {
=======
    writableStream?: WritableStream<ChunkType>;
  }): Promise<Record<string, CoreTool>> {
>>>>>>> 6bd354cb
    let mastraProxy = undefined;
    const logger = this.logger;

    if (this.#mastra) {
      mastraProxy = createMastraProxy({ mastra: this.#mastra, logger });
    }

    const assignedTools = await this.getAssignedTools({
      runId,
      resourceId,
      threadId,
      runtimeContext,
      mastraProxy,
      writableStream,
    });

    const memoryTools = await this.getMemoryTools({
      runId,
      resourceId,
      threadId,
      runtimeContext,
      mastraProxy,
    });

    const toolsetTools = await this.getToolsets({
      runId,
      resourceId,
      threadId,
      runtimeContext,
      mastraProxy,
      toolsets: toolsets!,
    });

    const clientsideTools = await this.getClientTools({
      runId,
      resourceId,
      threadId,
      runtimeContext,
      mastraProxy,
      clientTools: clientTools!,
    });

    const workflowTools = await this.getWorkflowTools({
      runId,
      resourceId,
      threadId,
      runtimeContext,
    });

    return {
      ...assignedTools,
      ...memoryTools,
      ...toolsetTools,
      ...clientsideTools,
      ...workflowTools,
    };
  }

  /**
   * Adds response messages from a step to the MessageList and schedules persistence.
   * This is used for incremental saving: after each agent step, messages are added to a save queue
   * and a debounced save operation is triggered to avoid redundant writes.
   *
   * @param result - The step result containing response messages.
   * @param messageList - The MessageList instance for the current thread.
   * @param threadId - The thread ID.
   * @param memoryConfig - The memory configuration for saving.
   * @param runId - (Optional) The run ID for logging.
   */
  private async saveStepMessages({
    saveQueueManager,
    result,
    messageList,
    threadId,
    memoryConfig,
    runId,
  }: {
    saveQueueManager: SaveQueueManager;
    result: any;
    messageList: MessageList;
    threadId?: string;
    memoryConfig?: MemoryConfig;
    runId?: string;
  }) {
    try {
      messageList.add(result.response.messages, 'response');
      await saveQueueManager.batchMessages(messageList, threadId, memoryConfig);
    } catch (e) {
      await saveQueueManager.flushMessages(messageList, threadId, memoryConfig);
      this.logger.error('Error saving memory on step finish', {
        error: e,
        runId,
      });
      throw e;
    }
  }

  __primitive({
    instructions,
    messages,
    context,
    thread,
    memoryConfig,
    resourceId,
    runId,
    toolsets,
    clientTools,
    runtimeContext,
    generateMessageId,
    saveQueueManager,
    writableStream,
  }: {
    instructions: string;
    toolsets?: ToolsetsInput;
    clientTools?: ToolsInput;
    resourceId?: string;
    thread?: (Partial<StorageThreadType> & { id: string }) | undefined;
    memoryConfig?: MemoryConfig;
    context?: CoreMessage[];
    runId?: string;
    messages: string | string[] | CoreMessage[] | AiMessageType[];
    runtimeContext: RuntimeContext;
    generateMessageId: undefined | IDGenerator;
    saveQueueManager: SaveQueueManager;
    writableStream?: WritableStream<ChunkType>;
  }) {
    return {
      before: async () => {
        if (process.env.NODE_ENV !== 'test') {
          this.logger.debug(`[Agents:${this.name}] - Starting generation`, { runId });
        }

        const memory = await this.getMemory({ runtimeContext });

        const toolEnhancements = [
          // toolsets
          toolsets && Object.keys(toolsets || {}).length > 0
            ? `toolsets present (${Object.keys(toolsets || {}).length} tools)`
            : undefined,

          // memory tools
          memory && resourceId ? 'memory and resourceId available' : undefined,
        ]
          .filter(Boolean)
          .join(', ');
        this.logger.debug(`[Agent:${this.name}] - Enhancing tools: ${toolEnhancements}`, {
          runId,
          toolsets: toolsets ? Object.keys(toolsets) : undefined,
          clientTools: clientTools ? Object.keys(clientTools) : undefined,
          hasMemory: !!memory,
          hasResourceId: !!resourceId,
        });

        const threadId = thread?.id;

        const convertedTools = await this.convertTools({
          toolsets,
          clientTools,
          threadId,
          resourceId,
          runId,
          runtimeContext,
          writableStream,
        });

        const messageList = new MessageList({
          threadId,
          resourceId,
          generateMessageId,
          // @ts-ignore Flag for agent network messages
          _agentNetworkAppend: this._agentNetworkAppend,
        })
          .addSystem({
            role: 'system',
            content: instructions || `${this.instructions}.`,
          })
          .add(context || [], 'context');

        if (!memory || (!threadId && !resourceId)) {
          messageList.add(messages, 'user');
          return {
            messageObjects: messageList.get.all.prompt(),
            convertedTools,
            messageList,
          };
        }
        if (!threadId || !resourceId) {
          const mastraError = new MastraError({
            id: 'AGENT_MEMORY_MISSING_RESOURCE_ID',
            domain: ErrorDomain.AGENT,
            category: ErrorCategory.USER,
            details: {
              agentName: this.name,
              threadId: threadId || '',
              resourceId: resourceId || '',
            },
            text: `A resourceId must be provided when passing a threadId and using Memory. Saw threadId ${threadId} but resourceId is ${resourceId}`,
          });
          this.logger.trackException(mastraError);
          this.logger.error(mastraError.toString());
          throw mastraError;
        }
        const store = memory.constructor.name;
        this.logger.debug(
          `[Agent:${this.name}] - Memory persistence enabled: store=${store}, resourceId=${resourceId}`,
          {
            runId,
            resourceId,
            threadId,
            memoryStore: store,
          },
        );

        let threadObject: StorageThreadType | undefined = undefined;
        const existingThread = await memory.getThreadById({ threadId });
        if (existingThread) {
          if (
            (!existingThread.metadata && thread.metadata) ||
            (thread.metadata && !deepEqual(existingThread.metadata, thread.metadata))
          ) {
            threadObject = await memory.saveThread({
              thread: { ...existingThread, metadata: thread.metadata },
              memoryConfig,
            });
          } else {
            threadObject = existingThread;
          }
        } else {
          threadObject = await memory.createThread({
            threadId,
            metadata: thread.metadata,
            title: thread.title,
            memoryConfig,
            resourceId,
          });
        }

        let [memoryMessages, memorySystemMessage] =
          thread.id && memory
            ? await Promise.all([
                this.getMemoryMessages({
                  resourceId,
                  threadId: threadObject.id,
                  vectorMessageSearch: new MessageList().add(messages, `user`).getLatestUserContent() || '',
                  memoryConfig,
                  runtimeContext,
                }),
                memory.getSystemMessage({ threadId: threadObject.id, resourceId, memoryConfig }),
              ])
            : [[], null];

        this.logger.debug('Fetched messages from memory', {
          threadId: threadObject.id,
          runId,
          fetchedCount: memoryMessages.length,
        });

        // So the agent doesn't get confused and start replying directly to messages
        // that were added via semanticRecall from a different conversation,
        // we need to pull those out and add to the system message.
        const resultsFromOtherThreads = memoryMessages.filter(m => m.threadId !== threadObject.id);
        if (resultsFromOtherThreads.length && !memorySystemMessage) {
          memorySystemMessage = ``;
        }
        if (resultsFromOtherThreads.length) {
          memorySystemMessage += `\nThe following messages were remembered from a different conversation:\n<remembered_from_other_conversation>\n${(() => {
            let result = ``;

            const messages = new MessageList().add(resultsFromOtherThreads, 'memory').get.all.v1();
            let lastYmd: string | null = null;
            for (const msg of messages) {
              const date = msg.createdAt;
              const year = date.getUTCFullYear();
              const month = date.toLocaleString('default', { month: 'short' });
              const day = date.getUTCDate();
              const ymd = `${year}, ${month}, ${day}`;
              const utcHour = date.getUTCHours();
              const utcMinute = date.getUTCMinutes();
              const hour12 = utcHour % 12 || 12;
              const ampm = utcHour < 12 ? 'AM' : 'PM';
              const timeofday = `${hour12}:${utcMinute < 10 ? '0' : ''}${utcMinute} ${ampm}`;

              if (!lastYmd || lastYmd !== ymd) {
                result += `\nthe following messages are from ${ymd}\n`;
              }
              result += `
Message ${msg.threadId && msg.threadId !== threadObject.id ? 'from previous conversation' : ''} at ${timeofday}: ${JSON.stringify(msg)}`;

              lastYmd = ymd;
            }
            return result;
          })()}\n<end_remembered_from_other_conversation>`;
        }

        if (memorySystemMessage) {
          messageList.addSystem(memorySystemMessage, 'memory');
        }

        messageList
          .add(
            memoryMessages.filter(m => m.threadId === threadObject.id), // filter out messages from other threads. those are added to system message above
            'memory',
          )
          // add new user messages to the list AFTER remembered messages to make ordering more reliable
          .add(messages, 'user');

        const systemMessage =
          [...messageList.getSystemMessages(), ...messageList.getSystemMessages('memory')]
            ?.map(m => m.content)
            ?.join(`\n`) ?? undefined;

        const processedMemoryMessages = memory.processMessages({
          // these will be processed
          messages: messageList.get.remembered.v1() as CoreMessage[],
          // these are here for inspecting but shouldn't be returned by the processor
          // - ex TokenLimiter needs to measure all tokens even though it's only processing remembered messages
          newMessages: messageList.get.input.v1() as CoreMessage[],
          systemMessage,
          memorySystemMessage: memorySystemMessage || undefined,
        });

        const processedList = new MessageList({
          threadId: threadObject.id,
          resourceId,
          // @ts-ignore Flag for agent network messages
          _agentNetworkAppend: this._agentNetworkAppend,
        })
          .addSystem(instructions || `${this.instructions}.`)
          .addSystem(memorySystemMessage)
          .add(context || [], 'context')
          .add(processedMemoryMessages, 'memory')
          .add(messageList.get.input.v2(), 'user')
          .get.all.prompt();

        return {
          convertedTools,
          thread: threadObject,
          messageList,
          // add old processed messages + new input messages
          messageObjects: processedList,
        };
      },
      after: async ({
        result,
        thread: threadAfter,
        threadId,
        memoryConfig,
        outputText,
        runId,
        messageList,
        toolCallsCollection,
        structuredOutput = false,
      }: {
        runId: string;
        result: Record<string, any>;
        thread: StorageThreadType | null | undefined;
        threadId?: string;
        memoryConfig: MemoryConfig | undefined;
        outputText: string;
        messageList: MessageList;
        toolCallsCollection: Map<string, any>;
        structuredOutput?: boolean;
      }) => {
        const resToLog = {
          text: result?.text,
          object: result?.object,
          toolResults: result?.toolResults,
          toolCalls: result?.toolCalls,
          usage: result?.usage,
          steps: result?.steps?.map((s: any) => {
            return {
              stepType: s?.stepType,
              text: result?.text,
              object: result?.object,
              toolResults: result?.toolResults,
              toolCalls: result?.toolCalls,
              usage: result?.usage,
            };
          }),
        };
        this.logger.debug(`[Agent:${this.name}] - Post processing LLM response`, {
          runId,
          result: resToLog,
          threadId,
        });
        const messageListResponses = new MessageList({
          threadId,
          resourceId,
          // @ts-ignore Flag for agent network messages
          _agentNetworkAppend: this._agentNetworkAppend,
        })
          .add(result.response.messages, 'response')
          .get.all.aiV5.model();

        const usedWorkingMemory = messageListResponses?.some(
          m =>
            m.role === 'tool' && Array.isArray(m.content) && m.content.some(c => c.toolName === 'updateWorkingMemory'),
        );
        // working memory updates the thread, so we need to get the latest thread if we used it
        const memory = await this.getMemory({ runtimeContext });
        const thread = usedWorkingMemory
          ? threadId
            ? await memory?.getThreadById({ threadId })
            : undefined
          : threadAfter;

        if (memory && resourceId && thread) {
          try {
            // Add LLM response messages to the list
            let responseMessages = result.response.messages;
            if (!responseMessages && result.object) {
              responseMessages = [
                {
                  role: 'assistant',
                  content: [
                    {
                      type: 'text',
                      text: outputText, // outputText contains the stringified object
                    },
                  ],
                },
              ];
            }
            if (responseMessages) {
              messageList.add(responseMessages, 'response');
            }

            // Parallelize title generation and message saving
            const promises: Promise<any>[] = [saveQueueManager.flushMessages(messageList, threadId, memoryConfig)];

            // Add title generation to promises if needed
            if (thread.title?.startsWith('New Thread')) {
              const config = memory.getMergedThreadConfig(memoryConfig);
              const userMessage = this.getMostRecentUserMessage(messageList.get.all.aiV5.ui());

              const {
                shouldGenerate,
                model: titleModel,
                instructions: titleInstructions,
              } = this.resolveTitleGenerationConfig(config?.threads?.generateTitle);

              if (shouldGenerate && userMessage) {
                promises.push(
                  this.genTitle(userMessage, runtimeContext, titleModel, titleInstructions).then(title => {
                    if (title) {
                      return memory.createThread({
                        threadId: thread.id,
                        resourceId,
                        memoryConfig,
                        title,
                        metadata: thread.metadata,
                      });
                    }
                  }),
                );
              }
            }

            await Promise.all(promises);
          } catch (e) {
            await saveQueueManager.flushMessages(messageList, threadId, memoryConfig);
            if (e instanceof MastraError) {
              throw e;
            }
            const mastraError = new MastraError(
              {
                id: 'AGENT_MEMORY_PERSIST_RESPONSE_MESSAGES_FAILED',
                domain: ErrorDomain.AGENT,
                category: ErrorCategory.SYSTEM,
                details: {
                  agentName: this.name,
                  runId: runId || '',
                  threadId: threadId || '',
                  result: JSON.stringify(resToLog),
                },
              },
              e,
            );
            this.logger.trackException(mastraError);
            this.logger.error(mastraError.toString());
            throw mastraError;
          }
        }

<<<<<<< HEAD
        if (Object.keys(this.evals || {}).length > 0) {
          const userInputMessages = messageList.get.all.aiV5.model().filter(m => m.role === 'user');
          const input = userInputMessages
            .map(message => (typeof message.content === 'string' ? message.content : ''))
            .join('\n');
          const runIdToUse = runId || crypto.randomUUID();
          for (const metric of Object.values(this.evals || {})) {
            executeHook(AvailableHooks.ON_GENERATION, {
              input,
              output: outputText,
              runId: runIdToUse,
              metric,
              agentName: this.name,
              instructions: instructions || this.instructions,
            });
          }
        }
=======
        const outputForScoring = {
          text: result?.text,
          object: result?.object,
          usage: result?.usage,
          toolCalls: Array.from(toolCallsCollection.values()),
        };

        await this.#runScorers({
          messageList,
          runId,
          outputText,
          output: outputForScoring,
          instructions,
          runtimeContext,
          structuredOutput,
        });
>>>>>>> 6bd354cb
      },
    };
  }

  async #runScorers({
    messageList,
    runId,
    outputText,
    output,
    instructions,
    runtimeContext,
    structuredOutput,
  }: {
    messageList: MessageList;
    runId: string;
    output: Record<string, any>;
    outputText: string;
    instructions: string;
    runtimeContext: RuntimeContext;
    structuredOutput?: boolean;
  }) {
    const agentName = this.name;
    const userInputMessages = messageList.get.all.ui().filter(m => m.role === 'user');
    const input = userInputMessages
      .map(message => (typeof message.content === 'string' ? message.content : ''))
      .join('\n');
    const runIdToUse = runId || crypto.randomUUID();

    if (Object.keys(this.evals || {}).length > 0) {
      for (const metric of Object.values(this.evals || {})) {
        executeHook(AvailableHooks.ON_GENERATION, {
          input,
          output: outputText,
          runId: runIdToUse,
          metric,
          agentName,
          instructions: instructions,
        });
      }
    }

    const scorers = await this.getScorers({ runtimeContext });

    if (Object.keys(scorers || {}).length > 0) {
      for (const [id, scorerObject] of Object.entries(scorers)) {
        runScorer({
          scorerId: id,
          scorerObject: scorerObject,
          runId,
          input: userInputMessages,
          output,
          runtimeContext,
          entity: {
            id: this.id,
            name: this.name,
          },
          source: 'LIVE',
          entityType: 'AGENT',
          structuredOutput: !!structuredOutput,
        });
      }
    }
  }

  private prepareLLMOptions<
    Tools extends ToolSet,
    Output extends ZodSchema | JSONSchema7 | undefined = undefined,
    ExperimentalOutput extends ZodSchema | JSONSchema7 | undefined = undefined,
  >(
    messages: string | string[] | CoreMessage[] | AiMessageType[],
    options: AgentGenerateOptions<Output, ExperimentalOutput>,
  ): Promise<{
    before: () => Promise<
      Omit<
        Output extends undefined
          ? GenerateTextWithMessagesArgs<Tools, ExperimentalOutput>
          : Omit<GenerateObjectWithMessagesArgs<NonNullable<Output>>, 'structuredOutput'> & {
              output?: Output;
              experimental_output?: never;
            },
        'runId'
      > & { runId: string }
    >;
    after: (args: {
      result: GenerateReturn<any, Output, ExperimentalOutput>;
      outputText: string;
      structuredOutput?: boolean;
    }) => Promise<void>;
    llm: MastraLLMBase;
  }>;
  private prepareLLMOptions<
    Tools extends ToolSet,
    Output extends ZodSchema | JSONSchema7 | undefined = undefined,
    ExperimentalOutput extends ZodSchema | JSONSchema7 | undefined = undefined,
  >(
    messages: string | string[] | CoreMessage[] | AiMessageType[],
    options: AgentStreamOptions<Output, ExperimentalOutput>,
  ): Promise<{
    before: () => Promise<
      Omit<
        Output extends undefined
          ? StreamTextWithMessagesArgs<Tools, ExperimentalOutput>
          : Omit<StreamObjectWithMessagesArgs<NonNullable<Output>>, 'structuredOutput'> & {
              output?: Output;
              experimental_output?: never;
            },
        'runId'
      > & { runId: string }
    >;
    after: (args: {
      result: OriginalStreamTextOnFinishEventArg<any> | OriginalStreamObjectOnFinishEventArg<ExperimentalOutput>;
      outputText: string;
      structuredOutput?: boolean;
    }) => Promise<void>;
    llm: MastraLLMBase;
  }>;
  private async prepareLLMOptions<
    Tools extends ToolSet,
    Output extends ZodSchema | JSONSchema7 | undefined = undefined,
    ExperimentalOutput extends ZodSchema | JSONSchema7 | undefined = undefined,
  >(
    messages: string | string[] | CoreMessage[] | AiMessageType[],
    options: (AgentGenerateOptions<Output, ExperimentalOutput> | AgentStreamOptions<Output, ExperimentalOutput>) & {
      writableStream?: WritableStream<ChunkType>;
    },
  ): Promise<{
    before:
      | (() => Promise<
          Omit<
            Output extends undefined
              ? StreamTextWithMessagesArgs<Tools, ExperimentalOutput>
              : Omit<StreamObjectWithMessagesArgs<NonNullable<Output>>, 'structuredOutput'> & {
                  output?: Output;
                  experimental_output?: never;
                },
            'runId'
          > & { runId: string }
        >)
      | (() => Promise<
          Omit<
            Output extends undefined
              ? GenerateTextWithMessagesArgs<Tools, ExperimentalOutput>
              : Omit<GenerateObjectWithMessagesArgs<NonNullable<Output>>, 'structuredOutput'> & {
                  output?: Output;
                  experimental_output?: never;
                },
            'runId'
          > & { runId: string }
        >);
    after:
      | ((args: { result: GenerateReturn<any, Output, ExperimentalOutput>; outputText: string }) => Promise<void>)
      | ((args: {
          result: OriginalStreamTextOnFinishEventArg<any> | OriginalStreamObjectOnFinishEventArg<ExperimentalOutput>;
          outputText: string;
        }) => Promise<void>);
    llm: MastraLLMBase;
  }> {
    const {
      context,
      memoryOptions: memoryConfigFromArgs,
      resourceId: resourceIdFromArgs,
      maxSteps,
      onStepFinish,
      toolsets,
      clientTools,
      temperature,
      toolChoice = 'auto',
      runtimeContext = new RuntimeContext(),
      savePerStep,
      writableStream,
      ...args
    } = options;

    const generateMessageId =
      `experimental_generateMessageId` in args && typeof args.experimental_generateMessageId === `function`
        ? (args.experimental_generateMessageId as IDGenerator)
        : undefined;

    const threadFromArgs = resolveThreadIdFromArgs({ threadId: args.threadId, memory: args.memory });
    const resourceId = args.memory?.resource || resourceIdFromArgs;
    const memoryConfig = args.memory?.options || memoryConfigFromArgs;

    if (resourceId && threadFromArgs && !this.hasOwnMemory()) {
      this.logger.warn(
        `[Agent:${this.name}] - No memory is configured but resourceId and threadId were passed in args. This will not work.`,
      );
    }
    const runId = args.runId || randomUUID();
    const instructions = args.instructions || (await this.getInstructions({ runtimeContext }));
    const llm = await this.getLLM({ runtimeContext });

    const memory = await this.getMemory({ runtimeContext });
    const saveQueueManager = new SaveQueueManager({
      logger: this.logger,
      memory,
    });

    const { before, after } = this.__primitive({
      messages,
      instructions,
      context,
      thread: threadFromArgs,
      memoryConfig,
      resourceId,
      runId,
      toolsets,
      clientTools,
      runtimeContext,
      generateMessageId,
      saveQueueManager,
      writableStream,
    });

    let messageList: MessageList;
    let thread: StorageThreadType | null | undefined;

    const toolCallsCollection = new Map();
    return {
      llm,
      before: async () => {
        const beforeResult = await before();
        const { messageObjects, convertedTools } = beforeResult;
        messageList = beforeResult.messageList;
        thread = beforeResult.thread;

<<<<<<< HEAD
    if (!output && experimental_output) {
      const result = await llm.__text({
        messages: messageObjects,
        tools: convertedTools,
        onStepFinish: async (result: any) => {
          if (savePerStep) {
            await this.saveStepMessages({
              saveQueueManager,
              result,
              messageList,
              threadId,
              memoryConfig,
              runId,
            });
          }
          return onStepFinish?.({ ...result, runId });
        },
        maxSteps: maxSteps,
        runId,
        temperature,
        toolChoice: toolChoice || 'auto',
        experimental_output,
        threadId,
        resourceId,
        memory,
        runtimeContext,
        telemetry,
        ...args,
      });
=======
        const threadId = thread?.id;

        // can't type this properly sadly :(
        const result = {
          ...options,
          messages: messageObjects,
          tools: convertedTools as Record<string, Tool>,
          runId,
          temperature,
          toolChoice,
          threadId,
          resourceId,
          runtimeContext,
          onStepFinish: async (props: any) => {
            if (savePerStep) {
              await this.saveStepMessages({
                saveQueueManager,
                result: props,
                messageList,
                threadId,
                memoryConfig,
                runId,
              });
            }
>>>>>>> 6bd354cb

            if (props.finishReason === 'tool-calls') {
              for (const toolCall of props.toolCalls) {
                toolCallsCollection.set(toolCall.toolCallId, toolCall);
              }
            }

            return onStepFinish?.({ ...props, runId });
          },
          ...args,
        } as any;

        return result;
      },
      after: async ({
        result,
        outputText,
        structuredOutput = false,
      }:
        | { result: GenerateReturn<any, Output, ExperimentalOutput>; outputText: string; structuredOutput?: boolean }
        | {
            result: StreamReturn<any, Output, ExperimentalOutput>;
            outputText: string;
            structuredOutput?: boolean;
          }) => {
        await after({
          result,
          outputText,
          threadId: thread?.id,
          thread,
          memoryConfig,
          runId,
          messageList,
          toolCallsCollection,
          structuredOutput,
        });
      },
    };
  }

  async generate(
    messages: string | string[] | CoreMessage[] | AiMessageType[],
    args?: AgentGenerateOptions<undefined, undefined> & { output?: never; experimental_output?: never },
  ): Promise<GenerateTextResult<any, undefined>>;
  async generate<OUTPUT extends ZodSchema | JSONSchema7>(
    messages: string | string[] | CoreMessage[] | AiMessageType[],
    args?: AgentGenerateOptions<OUTPUT, undefined> & { output?: OUTPUT; experimental_output?: never },
  ): Promise<GenerateObjectResult<OUTPUT>>;
  async generate<EXPERIMENTAL_OUTPUT extends ZodSchema | JSONSchema7>(
    messages: string | string[] | CoreMessage[] | AiMessageType[],
    args?: AgentGenerateOptions<undefined, EXPERIMENTAL_OUTPUT> & {
      output?: never;
      experimental_output?: EXPERIMENTAL_OUTPUT;
    },
  ): Promise<GenerateTextResult<any, EXPERIMENTAL_OUTPUT>>;
  async generate<
    OUTPUT extends ZodSchema | JSONSchema7 | undefined = undefined,
    EXPERIMENTAL_OUTPUT extends ZodSchema | JSONSchema7 | undefined = undefined,
  >(
    messages: string | string[] | CoreMessage[] | AiMessageType[],
    generateOptions: AgentGenerateOptions<OUTPUT, EXPERIMENTAL_OUTPUT> = {},
  ): Promise<OUTPUT extends undefined ? GenerateTextResult<any, EXPERIMENTAL_OUTPUT> : GenerateObjectResult<OUTPUT>> {
    const defaultGenerateOptions = await this.getDefaultGenerateOptions({
      runtimeContext: generateOptions.runtimeContext,
    });
    const mergedGenerateOptions: AgentGenerateOptions<OUTPUT, EXPERIMENTAL_OUTPUT> = {
      ...defaultGenerateOptions,
      ...generateOptions,
    };

    const { llm, before, after } = await this.prepareLLMOptions(messages, mergedGenerateOptions);
    const { experimental_output, output, ...llmOptions } = await before();

    if (!output || experimental_output) {
      const result = await llm.__text({
<<<<<<< HEAD
        messages: messageObjects,
        tools: convertedTools,
        onStepFinish: async (result: any) => {
          if (savePerStep) {
            await this.saveStepMessages({
              saveQueueManager,
              result,
              messageList,
              threadId,
              memoryConfig,
              runId,
            });
          }
          return onStepFinish?.({ ...result, runId });
        },
        maxSteps,
        runId,
        temperature,
        toolChoice,
        telemetry,
        threadId,
        resourceId,
        memory,
        runtimeContext,
        ...args,
=======
        ...llmOptions,
        experimental_output,
>>>>>>> 6bd354cb
      });

      await after({
        result: result as unknown as OUTPUT extends undefined
        ? GenerateTextResult<any, EXPERIMENTAL_OUTPUT>
        : GenerateObjectResult<OUTPUT>,
        outputText: result.text,
      });

      return result as unknown as OUTPUT extends undefined
        ? GenerateTextResult<any, EXPERIMENTAL_OUTPUT>
        : GenerateObjectResult<OUTPUT>;
    }

<<<<<<< HEAD
    const result = await llm.__textObject({
      messages: messageObjects,
      tools: convertedTools,
      structuredOutput: output,
      onStepFinish: async (result: any) => {
        if (savePerStep) {
          await this.saveStepMessages({
            saveQueueManager,
            result,
            messageList,
            threadId,
            memoryConfig,
            runId,
          });
        }
        return onStepFinish?.({ ...result, runId });
      },
      maxSteps,
      runId,
      temperature,
      toolChoice,
      telemetry,
      memory,
      runtimeContext,
      ...args,
=======
    const result = await llm.__textObject<NonNullable<OUTPUT>>({
      ...llmOptions,
      structuredOutput: output as NonNullable<OUTPUT>,
>>>>>>> 6bd354cb
    });

    const outputText = JSON.stringify(result.object);

    await after({
      result: result as unknown as OUTPUT extends undefined
        ? GenerateTextResult<any, EXPERIMENTAL_OUTPUT>
        : GenerateObjectResult<OUTPUT>,
      outputText,
      structuredOutput: true,
    });

    return result as unknown as OUTPUT extends undefined
      ? GenerateTextResult<any, EXPERIMENTAL_OUTPUT>
      : GenerateObjectResult<OUTPUT>;
  }
  async stream<
    OUTPUT extends ZodSchema | JSONSchema7 | undefined = undefined,
    EXPERIMENTAL_OUTPUT extends ZodSchema | JSONSchema7 | undefined = undefined,
  >(
    messages: string | string[] | CoreMessage[] | AiMessageType[],
    args?: AgentStreamOptions<OUTPUT, EXPERIMENTAL_OUTPUT> & { output?: never; experimental_output?: never },
  ): Promise<StreamTextResult<any, OUTPUT extends ZodSchema ? z.infer<OUTPUT> : unknown>>;
  async stream<
    OUTPUT extends ZodSchema | JSONSchema7 | undefined = undefined,
    EXPERIMENTAL_OUTPUT extends ZodSchema | JSONSchema7 | undefined = undefined,
  >(
    messages: string | string[] | CoreMessage[] | AiMessageType[],
    args?: AgentStreamOptions<OUTPUT, EXPERIMENTAL_OUTPUT> & { output?: OUTPUT; experimental_output?: never },
  ): Promise<StreamObjectResult<any, OUTPUT extends ZodSchema ? z.infer<OUTPUT> : unknown, any>>;
  async stream<
    OUTPUT extends ZodSchema | JSONSchema7 | undefined = undefined,
    EXPERIMENTAL_OUTPUT extends ZodSchema | JSONSchema7 | undefined = undefined,
  >(
    messages: string | string[] | CoreMessage[] | AiMessageType[],
    args?: AgentStreamOptions<OUTPUT, EXPERIMENTAL_OUTPUT> & {
      output?: never;
      experimental_output?: EXPERIMENTAL_OUTPUT;
    },
  ): Promise<
    StreamTextResult<any, OUTPUT extends ZodSchema ? z.infer<OUTPUT> : unknown> & {
      partialObjectStream: StreamTextResult<
        any,
        OUTPUT extends ZodSchema
          ? z.infer<OUTPUT>
          : EXPERIMENTAL_OUTPUT extends ZodSchema
            ? z.infer<EXPERIMENTAL_OUTPUT>
            : unknown
      >['experimental_partialOutputStream'];
    }
  >;
  async stream<
    OUTPUT extends ZodSchema | JSONSchema7 | undefined = undefined,
    EXPERIMENTAL_OUTPUT extends ZodSchema | JSONSchema7 | undefined = undefined,
  >(
    messages: string | string[] | CoreMessage[] | AiMessageType[],
    streamOptions: AgentStreamOptions<OUTPUT, EXPERIMENTAL_OUTPUT> = {},
  ): Promise<
    | StreamTextResult<any, OUTPUT extends ZodSchema ? z.infer<OUTPUT> : unknown>
    | StreamObjectResult<any, OUTPUT extends ZodSchema ? z.infer<OUTPUT> : unknown, any>
  > {
    const defaultStreamOptions = await this.getDefaultStreamOptions({
      runtimeContext: streamOptions.runtimeContext,
    });
    const mergedStreamOptions: AgentStreamOptions<OUTPUT, EXPERIMENTAL_OUTPUT> = {
      ...defaultStreamOptions,
      ...streamOptions,
    };

    const { llm, before, after } = await this.prepareLLMOptions(messages, mergedStreamOptions);
    const { onFinish, runId, output, experimental_output, ...llmOptions } = await before();

    if (!output || experimental_output) {
      this.logger.debug(`Starting agent ${this.name} llm stream call`, {
        runId,
      });

      const streamResult = llm.__stream({
        ...llmOptions,
        onFinish: async result => {
          try {
            const outputText = result.text;
            await after({
              result,
              outputText,
            });
          } catch (e) {
            this.logger.error('Error saving memory on finish', {
              error: e,
              runId,
            });
          }
          await onFinish?.({ ...result, runId } as any);
        },
        runId,
        experimental_output,
<<<<<<< HEAD
        telemetry,
        memory,
        runtimeContext,
        threadId: thread?.id,
        resourceId,
        ...args,
      });

      const newStreamResult = streamResult as any;
      newStreamResult.partialObjectStream = streamResult.experimental_partialOutputStream;
      return newStreamResult as unknown as StreamReturn<OUTPUT extends ZodSchema ? z.infer<OUTPUT> : unknown>;
    } else if (!output) {
      this.logger.debug(`Starting agent ${this.name} llm stream call`, {
        runId,
      });
      return llm.__stream({
        messages: messageObjects,
        temperature,
        tools: convertedTools,
        onStepFinish: async (result: any) => {
          if (savePerStep) {
            await this.saveStepMessages({
              saveQueueManager,
              result,
              messageList,
              threadId,
              memoryConfig,
              runId,
            });
          }
          return onStepFinish?.({ ...result, runId });
        },
        onFinish: async (result: any) => {
          try {
            const outputText = result.text;
            await after({
              result,
              thread,
              threadId,
              memoryConfig,
              outputText,
              runId,
              messageList,
            });
          } catch (e) {
            this.logger.error('Error saving memory on finish', {
              error: e,
              runId,
            });
          }
          await onFinish?.({ ...result, runId });
        },
        maxSteps,
        runId,
        toolChoice,
        telemetry,
        memory,
        runtimeContext,
        threadId: thread?.id,
        resourceId,
        ...args,
      }) as unknown as StreamReturn<OUTPUT extends ZodSchema ? z.infer<OUTPUT> : unknown>;
=======
      });

      return streamResult as
        | StreamTextResult<any, OUTPUT extends ZodSchema ? z.infer<OUTPUT> : unknown>
        | StreamObjectResult<any, OUTPUT extends ZodSchema ? z.infer<OUTPUT> : unknown, any>;
>>>>>>> 6bd354cb
    }

    this.logger.debug(`Starting agent ${this.name} llm streamObject call`, {
      runId,
    });

    return llm.__streamObject({
      ...llmOptions,
      onFinish: async result => {
        try {
          const outputText = JSON.stringify(result.object);
          await after({
            result,
            outputText,
            structuredOutput: true,
          });
        } catch (e) {
          this.logger.error('Error saving memory on finish', {
            error: e,
            runId,
          });
        }
        await onFinish?.({ ...result, runId } as any);
      },
      runId,
<<<<<<< HEAD
      toolChoice,
      telemetry,
      memory,
      runtimeContext,
      threadId: thread?.id,
      resourceId,
      ...args,
    }) as unknown as StreamReturn<OUTPUT extends ZodSchema ? z.infer<OUTPUT> : unknown>;
=======
      structuredOutput: output,
    });
  }

  streamVNext<
    Output extends ZodSchema | undefined = undefined,
    StructuredOutput extends ZodSchema | undefined = undefined,
  >(
    messages: string | string[] | CoreMessage[] | AiMessageType[],
    streamOptions?: AgentVNextStreamOptions<Output, StructuredOutput>,
  ): MastraAgentStream<
    Output extends ZodSchema
      ? z.infer<Output>
      : StructuredOutput extends ZodSchema
        ? z.infer<StructuredOutput>
        : unknown
  > {
    type ResolvedOutput = Output extends ZodSchema
      ? z.infer<Output>
      : StructuredOutput extends ZodSchema
        ? z.infer<StructuredOutput>
        : unknown;
    const defaultStreamOptionsPromise = this.getDefaultVNextStreamOptions<Output, StructuredOutput>({
      runtimeContext: streamOptions?.runtimeContext,
    });

    return new MastraAgentStream<
      Output extends ZodSchema
        ? z.infer<Output>
        : StructuredOutput extends ZodSchema
          ? z.infer<StructuredOutput>
          : unknown
    >({
      getOptions: async () => {
        const defaultStreamOptions = await defaultStreamOptionsPromise;

        return {
          runId: defaultStreamOptions.runId!,
        };
      },
      createStream: async (writer: WritableStream<ChunkType>, onResult: (result: ResolvedOutput) => void) => {
        const defaultStreamOptions = await defaultStreamOptionsPromise;
        const mergedStreamOptions: AgentVNextStreamOptions<Output, StructuredOutput> & {
          writableStream: WritableStream<ChunkType>;
        } = {
          ...defaultStreamOptions,
          ...streamOptions,
          writableStream: writer,
        };

        const { llm, before, after } = await this.prepareLLMOptions(messages, mergedStreamOptions);
        const { onFinish, runId, output, experimental_output, ...llmOptions } = await before();

        if (output) {
          const streamResult = llm.__streamObject({
            ...llmOptions,
            onFinish: async result => {
              onResult(result.object as ResolvedOutput);
              try {
                const outputText = JSON.stringify(result.object);
                await after({
                  result,
                  outputText,
                  structuredOutput: true,
                });
              } catch (e) {
                this.logger.error('Error saving memory on finish', {
                  error: e,
                  runId,
                });
              }

              await onFinish?.({ ...result, runId } as any);
            },
            runId,
            structuredOutput: output,
          });

          return streamResult.fullStream as unknown as ReadableStream<any>;
        } else {
          const streamResult = llm.__stream({
            ...llmOptions,
            onFinish: async result => {
              onResult(result.text as ResolvedOutput);
              try {
                const outputText = result.text;
                await after({
                  result,
                  outputText,
                });
              } catch (e) {
                this.logger.error('Error saving memory on finish', {
                  error: e,
                  runId,
                });
              }
              await onFinish?.({ ...result, runId } as any);
            },
            runId,
            experimental_output,
          });

          return streamResult.fullStream as unknown as ReadableStream<any>;
        }
      },
    });
>>>>>>> 6bd354cb
  }

  /**
   * Convert text to speech using the configured voice provider
   * @param input Text or text stream to convert to speech
   * @param options Speech options including speaker and provider-specific options
   * @returns Audio stream
   * @deprecated Use agent.voice.speak() instead
   */
  async speak(
    input: string | NodeJS.ReadableStream,
    options?: {
      speaker?: string;
      [key: string]: any;
    },
  ): Promise<NodeJS.ReadableStream | void> {
    if (!this.voice) {
      const mastraError = new MastraError({
        id: 'AGENT_SPEAK_METHOD_VOICE_NOT_CONFIGURED',
        domain: ErrorDomain.AGENT,
        category: ErrorCategory.USER,
        details: {
          agentName: this.name,
        },
        text: 'No voice provider configured',
      });
      this.logger.trackException(mastraError);
      this.logger.error(mastraError.toString());
      throw mastraError;
    }

    this.logger.warn('Warning: agent.speak() is deprecated. Please use agent.voice.speak() instead.');

    try {
      return this.voice.speak(input, options);
    } catch (e: unknown) {
      let err;
      if (e instanceof MastraError) {
        err = e;
      } else {
        err = new MastraError(
          {
            id: 'AGENT_SPEAK_METHOD_ERROR',
            domain: ErrorDomain.AGENT,
            category: ErrorCategory.UNKNOWN,
            details: {
              agentName: this.name,
            },
            text: 'Error during agent speak',
          },
          e,
        );
      }
      this.logger.trackException(err);
      this.logger.error(err.toString());
      throw err;
    }
  }

  /**
   * Convert speech to text using the configured voice provider
   * @param audioStream Audio stream to transcribe
   * @param options Provider-specific transcription options
   * @returns Text or text stream
   * @deprecated Use agent.voice.listen() instead
   */
  async listen(
    audioStream: NodeJS.ReadableStream,
    options?: {
      [key: string]: any;
    },
  ): Promise<string | NodeJS.ReadableStream | void> {
    if (!this.voice) {
      const mastraError = new MastraError({
        id: 'AGENT_LISTEN_METHOD_VOICE_NOT_CONFIGURED',
        domain: ErrorDomain.AGENT,
        category: ErrorCategory.USER,
        details: {
          agentName: this.name,
        },
        text: 'No voice provider configured',
      });
      this.logger.trackException(mastraError);
      this.logger.error(mastraError.toString());
      throw mastraError;
    }
    this.logger.warn('Warning: agent.listen() is deprecated. Please use agent.voice.listen() instead');

    try {
      return this.voice.listen(audioStream, options);
    } catch (e: unknown) {
      let err;
      if (e instanceof MastraError) {
        err = e;
      } else {
        err = new MastraError(
          {
            id: 'AGENT_LISTEN_METHOD_ERROR',
            domain: ErrorDomain.AGENT,
            category: ErrorCategory.UNKNOWN,
            details: {
              agentName: this.name,
            },
            text: 'Error during agent listen',
          },
          e,
        );
      }
      this.logger.trackException(err);
      this.logger.error(err.toString());
      throw err;
    }
  }

  /**
   * Get a list of available speakers from the configured voice provider
   * @throws {Error} If no voice provider is configured
   * @returns {Promise<Array<{voiceId: string}>>} List of available speakers
   * @deprecated Use agent.voice.getSpeakers() instead
   */
  async getSpeakers() {
    if (!this.voice) {
      const mastraError = new MastraError({
        id: 'AGENT_SPEAKERS_METHOD_VOICE_NOT_CONFIGURED',
        domain: ErrorDomain.AGENT,
        category: ErrorCategory.USER,
        details: {
          agentName: this.name,
        },
        text: 'No voice provider configured',
      });
      this.logger.trackException(mastraError);
      this.logger.error(mastraError.toString());
      throw mastraError;
    }

    this.logger.warn('Warning: agent.getSpeakers() is deprecated. Please use agent.voice.getSpeakers() instead.');

    try {
      return await this.voice.getSpeakers();
    } catch (e: unknown) {
      let err;
      if (e instanceof MastraError) {
        err = e;
      } else {
        err = new MastraError(
          {
            id: 'AGENT_GET_SPEAKERS_METHOD_ERROR',
            domain: ErrorDomain.AGENT,
            category: ErrorCategory.UNKNOWN,
            details: {
              agentName: this.name,
            },
            text: 'Error during agent getSpeakers',
          },
          e,
        );
      }
      this.logger.trackException(err);
      this.logger.error(err.toString());
      throw err;
    }
  }

  toStep(): Step<TAgentId, z.ZodObject<{ prompt: z.ZodString }>, z.ZodObject<{ text: z.ZodString }>, any> {
    const x = agentToStep(this);
    return new Step(x);
  }

  /**
   * Resolves the configuration for title generation.
   * @private
   */
  private resolveTitleGenerationConfig(
    generateTitleConfig:
      | boolean
      | { model: DynamicArgument<MastraLanguageModel>; instructions?: DynamicArgument<string> }
      | undefined,
  ): {
    shouldGenerate: boolean;
    model?: DynamicArgument<MastraLanguageModel>;
    instructions?: DynamicArgument<string>;
  } {
    if (typeof generateTitleConfig === 'boolean') {
      return { shouldGenerate: generateTitleConfig };
    }

    if (typeof generateTitleConfig === 'object' && generateTitleConfig !== null) {
      return {
        shouldGenerate: true,
        model: generateTitleConfig.model,
        instructions: generateTitleConfig.instructions,
      };
    }

    return { shouldGenerate: false };
  }

  /**
   * Resolves title generation instructions, handling both static strings and dynamic functions
   * @private
   */
  private async resolveTitleInstructions(
    runtimeContext: RuntimeContext,
    instructions?: DynamicArgument<string>,
  ): Promise<string> {
    const DEFAULT_TITLE_INSTRUCTIONS = `
    - you will generate a short title based on the first message a user begins a conversation with
    - ensure it is not more than 80 characters long
    - the title should be a summary of the user's message
    - do not use quotes or colons
    - the entire text you return will be used as the title`;

    if (!instructions) {
      return DEFAULT_TITLE_INSTRUCTIONS;
    }

    if (typeof instructions === 'string') {
      return instructions;
    } else {
      const result = instructions({ runtimeContext });
      return resolveMaybePromise(result, resolvedInstructions => {
        return resolvedInstructions || DEFAULT_TITLE_INSTRUCTIONS;
      });
    }
  }
}<|MERGE_RESOLUTION|>--- conflicted
+++ resolved
@@ -6,22 +6,13 @@
 import type { ReadableStream, WritableStream } from 'stream/web';
 import type { CoreMessage, StreamObjectResult, StreamTextResult, TextPart, Tool, UIMessage } from 'ai';
 import deepEqual from 'fast-deep-equal';
-<<<<<<< HEAD
 import type { JSONSchema7, JSONSchema7Type } from 'json-schema';
 import type { z, ZodSchema } from 'zod';
-=======
-import type { JSONSchema7 } from 'json-schema';
-import type { ZodSchema, z } from 'zod';
->>>>>>> 6bd354cb
 import type { MastraPrimitives, MastraUnion } from '../action';
 import { MastraBase } from '../base';
 import { MastraError, ErrorDomain, ErrorCategory } from '../error';
 import type { Metric } from '../eval';
 import { AvailableHooks, executeHook } from '../hooks';
-<<<<<<< HEAD
-import type { GenerateReturn, StreamReturn } from '../llm';
-=======
->>>>>>> 6bd354cb
 import { MastraLLM } from '../llm/model';
 import type { MastraLLMBase } from '../llm/model';
 import type {
@@ -47,12 +38,8 @@
 import { MastraAgentStream } from '../stream/MastraAgentStream';
 import type { ChunkType } from '../stream/MastraAgentStream';
 import { InstrumentClass } from '../telemetry';
-<<<<<<< HEAD
 import type { ConvertedCoreTool, CoreTool, ToolParameters } from '../tools/types';
-=======
-import type { CoreTool } from '../tools/types';
 import type { DynamicArgument } from '../types';
->>>>>>> 6bd354cb
 import { makeCoreTool, createMastraProxy, ensureToolProperties } from '../utils';
 import type { CompositeVoice } from '../voice';
 import { DefaultVoice } from '../voice';
@@ -1221,13 +1208,9 @@
     resourceId?: string;
     runId?: string;
     runtimeContext: RuntimeContext;
-<<<<<<< HEAD
+    writableStream?: WritableStream<ChunkType>;
   }): Promise<Record<string, CoreTool<Exclude<ToolParameters, JSONSchema7Type>>>> {
-=======
-    writableStream?: WritableStream<ChunkType>;
-  }): Promise<Record<string, CoreTool>> {
->>>>>>> 6bd354cb
-    let mastraProxy = undefined;
+     let mastraProxy = undefined;
     const logger = this.logger;
 
     if (this.#mastra) {
@@ -1711,7 +1694,6 @@
           }
         }
 
-<<<<<<< HEAD
         if (Object.keys(this.evals || {}).length > 0) {
           const userInputMessages = messageList.get.all.aiV5.model().filter(m => m.role === 'user');
           const input = userInputMessages
@@ -1729,7 +1711,6 @@
             });
           }
         }
-=======
         const outputForScoring = {
           text: result?.text,
           object: result?.object,
@@ -1746,7 +1727,6 @@
           runtimeContext,
           structuredOutput,
         });
->>>>>>> 6bd354cb
       },
     };
   }
@@ -1972,37 +1952,6 @@
         messageList = beforeResult.messageList;
         thread = beforeResult.thread;
 
-<<<<<<< HEAD
-    if (!output && experimental_output) {
-      const result = await llm.__text({
-        messages: messageObjects,
-        tools: convertedTools,
-        onStepFinish: async (result: any) => {
-          if (savePerStep) {
-            await this.saveStepMessages({
-              saveQueueManager,
-              result,
-              messageList,
-              threadId,
-              memoryConfig,
-              runId,
-            });
-          }
-          return onStepFinish?.({ ...result, runId });
-        },
-        maxSteps: maxSteps,
-        runId,
-        temperature,
-        toolChoice: toolChoice || 'auto',
-        experimental_output,
-        threadId,
-        resourceId,
-        memory,
-        runtimeContext,
-        telemetry,
-        ...args,
-      });
-=======
         const threadId = thread?.id;
 
         // can't type this properly sadly :(
@@ -2027,7 +1976,6 @@
                 runId,
               });
             }
->>>>>>> 6bd354cb
 
             if (props.finishReason === 'tool-calls') {
               for (const toolCall of props.toolCalls) {
@@ -2103,36 +2051,8 @@
 
     if (!output || experimental_output) {
       const result = await llm.__text({
-<<<<<<< HEAD
-        messages: messageObjects,
-        tools: convertedTools,
-        onStepFinish: async (result: any) => {
-          if (savePerStep) {
-            await this.saveStepMessages({
-              saveQueueManager,
-              result,
-              messageList,
-              threadId,
-              memoryConfig,
-              runId,
-            });
-          }
-          return onStepFinish?.({ ...result, runId });
-        },
-        maxSteps,
-        runId,
-        temperature,
-        toolChoice,
-        telemetry,
-        threadId,
-        resourceId,
-        memory,
-        runtimeContext,
-        ...args,
-=======
         ...llmOptions,
         experimental_output,
->>>>>>> 6bd354cb
       });
 
       await after({
@@ -2147,37 +2067,9 @@
         : GenerateObjectResult<OUTPUT>;
     }
 
-<<<<<<< HEAD
-    const result = await llm.__textObject({
-      messages: messageObjects,
-      tools: convertedTools,
-      structuredOutput: output,
-      onStepFinish: async (result: any) => {
-        if (savePerStep) {
-          await this.saveStepMessages({
-            saveQueueManager,
-            result,
-            messageList,
-            threadId,
-            memoryConfig,
-            runId,
-          });
-        }
-        return onStepFinish?.({ ...result, runId });
-      },
-      maxSteps,
-      runId,
-      temperature,
-      toolChoice,
-      telemetry,
-      memory,
-      runtimeContext,
-      ...args,
-=======
     const result = await llm.__textObject<NonNullable<OUTPUT>>({
       ...llmOptions,
       structuredOutput: output as NonNullable<OUTPUT>,
->>>>>>> 6bd354cb
     });
 
     const outputText = JSON.stringify(result.object);
@@ -2274,76 +2166,11 @@
         },
         runId,
         experimental_output,
-<<<<<<< HEAD
-        telemetry,
-        memory,
-        runtimeContext,
-        threadId: thread?.id,
-        resourceId,
-        ...args,
-      });
-
-      const newStreamResult = streamResult as any;
-      newStreamResult.partialObjectStream = streamResult.experimental_partialOutputStream;
-      return newStreamResult as unknown as StreamReturn<OUTPUT extends ZodSchema ? z.infer<OUTPUT> : unknown>;
-    } else if (!output) {
-      this.logger.debug(`Starting agent ${this.name} llm stream call`, {
-        runId,
-      });
-      return llm.__stream({
-        messages: messageObjects,
-        temperature,
-        tools: convertedTools,
-        onStepFinish: async (result: any) => {
-          if (savePerStep) {
-            await this.saveStepMessages({
-              saveQueueManager,
-              result,
-              messageList,
-              threadId,
-              memoryConfig,
-              runId,
-            });
-          }
-          return onStepFinish?.({ ...result, runId });
-        },
-        onFinish: async (result: any) => {
-          try {
-            const outputText = result.text;
-            await after({
-              result,
-              thread,
-              threadId,
-              memoryConfig,
-              outputText,
-              runId,
-              messageList,
-            });
-          } catch (e) {
-            this.logger.error('Error saving memory on finish', {
-              error: e,
-              runId,
-            });
-          }
-          await onFinish?.({ ...result, runId });
-        },
-        maxSteps,
-        runId,
-        toolChoice,
-        telemetry,
-        memory,
-        runtimeContext,
-        threadId: thread?.id,
-        resourceId,
-        ...args,
-      }) as unknown as StreamReturn<OUTPUT extends ZodSchema ? z.infer<OUTPUT> : unknown>;
-=======
       });
 
       return streamResult as
         | StreamTextResult<any, OUTPUT extends ZodSchema ? z.infer<OUTPUT> : unknown>
         | StreamObjectResult<any, OUTPUT extends ZodSchema ? z.infer<OUTPUT> : unknown, any>;
->>>>>>> 6bd354cb
     }
 
     this.logger.debug(`Starting agent ${this.name} llm streamObject call`, {
@@ -2369,16 +2196,6 @@
         await onFinish?.({ ...result, runId } as any);
       },
       runId,
-<<<<<<< HEAD
-      toolChoice,
-      telemetry,
-      memory,
-      runtimeContext,
-      threadId: thread?.id,
-      resourceId,
-      ...args,
-    }) as unknown as StreamReturn<OUTPUT extends ZodSchema ? z.infer<OUTPUT> : unknown>;
-=======
       structuredOutput: output,
     });
   }
@@ -2485,7 +2302,6 @@
         }
       },
     });
->>>>>>> 6bd354cb
   }
 
   /**
