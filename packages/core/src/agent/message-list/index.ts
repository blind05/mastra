--- conflicted
+++ resolved
@@ -53,7 +53,6 @@
   type: 'text' | 'tool-call' | 'tool-result';
 };
 
-<<<<<<< HEAD
 type MessageInput =
   | AIV5.UIMessage
   | AIV5.ModelMessage
@@ -64,11 +63,7 @@
   // db messages in AIV5.UIMessage format
   | MastraMessageV3;
 
-type MessageSource = 'memory' | 'response' | 'user' | 'system';
-=======
-type MessageInput = UIMessage | Message | MastraMessageV1 | CoreMessage | MastraMessageV2;
 type MessageSource = 'memory' | 'response' | 'user' | 'system' | 'context';
->>>>>>> de1d67f0
 type MemoryInfo = { threadId: string; resourceId?: string };
 
 export class MessageList {
@@ -82,16 +77,10 @@
   private memoryInfo: null | MemoryInfo = null;
 
   // used to filter this.messages by how it was added: input/response/memory
-<<<<<<< HEAD
   private memoryMessages = new Set<MastraMessageV3>();
   private newUserMessages = new Set<MastraMessageV3>();
   private newResponseMessages = new Set<MastraMessageV3>();
-=======
-  private memoryMessages = new Set<MastraMessageV2>();
-  private newUserMessages = new Set<MastraMessageV2>();
-  private newResponseMessages = new Set<MastraMessageV2>();
-  private userContextMessages = new Set<MastraMessageV2>();
->>>>>>> de1d67f0
+  private userContextMessages = new Set<MastraMessageV3>();
 
   private generateMessageId?: AIV5.IdGenerator;
 
@@ -325,16 +314,13 @@
     }
     // If the last message is an assistant message and the new message is also an assistant message, merge them together and update tool calls with results
     const latestMessagePartType = latestMessage?.content?.parts?.filter(p => p.type !== `step-start`)?.at?.(-1)?.type;
-<<<<<<< HEAD
+
     const newMessageFirstPartType = messageV3.content.parts.filter(p => p.type !== `step-start`).at(0)?.type;
-    const shouldAppendToLastAssistantMessage = latestMessage?.role === 'assistant' && messageV3.role === 'assistant';
-=======
-    const newMessageFirstPartType = messageV2.content.parts.filter(p => p.type !== `step-start`).at(0)?.type;
     const shouldAppendToLastAssistantMessage =
       latestMessage?.role === 'assistant' &&
-      messageV2.role === 'assistant' &&
-      latestMessage.threadId === messageV2.threadId;
->>>>>>> de1d67f0
+      messageV3.role === 'assistant' &&
+      latestMessage.threadId === messageV3.threadId;
+
     const shouldAppendToLastAssistantMessageParts =
       shouldAppendToLastAssistantMessage &&
       newMessageFirstPartType &&
@@ -407,13 +393,9 @@
       } else if (messageSource === `response`) {
         this.newResponseMessages.add(messageV3);
       } else if (messageSource === `user`) {
-<<<<<<< HEAD
         this.newUserMessages.add(messageV3);
-=======
-        this.newUserMessages.add(messageV2);
       } else if (messageSource === `context`) {
-        this.userContextMessages.add(messageV2);
->>>>>>> de1d67f0
+        this.userContextMessages.add(messageV3);
       } else {
         throw new Error(`Missing message source for message ${messageV3}`);
       }
@@ -425,11 +407,7 @@
     return this;
   }
 
-<<<<<<< HEAD
   private inputToMastraMessageV3(message: MessageInput, messageSource: MessageSource): MastraMessageV3 {
-    if (`threadId` in message && message.threadId && this.memoryInfo && message.threadId !== this.memoryInfo.threadId) {
-=======
-  private inputToMastraMessageV2(message: MessageInput, messageSource: MessageSource): MastraMessageV2 {
     if (
       // we can't throw if the threadId doesn't match and this message came from memory
       // this is because per-user semantic recall can retrieve messages from other threads
@@ -439,7 +417,6 @@
       this.memoryInfo &&
       message.threadId !== this.memoryInfo.threadId
     ) {
->>>>>>> de1d67f0
       throw new Error(
         `Received input message with wrong threadId. Input ${message.threadId}, expected ${this.memoryInfo.threadId}`,
       );
