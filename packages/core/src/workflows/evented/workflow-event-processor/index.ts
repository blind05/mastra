import { randomUUID } from 'crypto';
import EventEmitter from 'events';
import { ErrorCategory, ErrorDomain, MastraError } from '../../../error';
import { EventProcessor } from '../../../events/processor';
import type { Event } from '../../../events/types';
import type { Mastra } from '../../../mastra';
import { RuntimeContext } from '../../../runtime-context/';
import type { StepFlowEntry, StepResult, WorkflowRunState } from '../../../workflows/types';
import type { Workflow } from '../../../workflows/workflow';
import { StepExecutor } from '../step-executor';
import { EventedWorkflow } from '../workflow';
import { processWorkflowForEach, processWorkflowLoop } from './loop';
import { processWorkflowConditional, processWorkflowParallel } from './parallel';
import { processWorkflowSleep, processWorkflowSleepUntil, processWorkflowWaitForEvent } from './sleep';
import { getNestedWorkflow, getStep, isExecutableStep } from './utils';

export type ProcessorArgs = {
  activeSteps: Record<string, boolean>;
  workflow: Workflow;
  workflowId: string;
  runId: string;
  executionPath: number[];
  stepResults: Record<string, StepResult<any, any, any, any>>;
  resumeSteps: string[];
  prevResult: StepResult<any, any, any, any>;
  runtimeContext: Record<string, any>;
  resumeData?: any;
  parentWorkflow?: ParentWorkflow;
  parentContext?: {
    workflowId: string;
    input: any;
  };
  retryCount?: number;
};

export type ParentWorkflow = {
  workflowId: string;
  runId: string;
  executionPath: number[];
  resume: boolean;
  stepResults: Record<string, StepResult<any, any, any, any>>;
  parentWorkflow?: ParentWorkflow;
  stepId: string;
};

export class WorkflowEventProcessor extends EventProcessor {
  private stepExecutor: StepExecutor;

  constructor({ mastra }: { mastra: Mastra }) {
    super({ mastra });
    this.stepExecutor = new StepExecutor({ mastra });
  }

  __registerMastra(mastra: Mastra) {
    super.__registerMastra(mastra);
    this.stepExecutor.__registerMastra(mastra);
  }

  private async errorWorkflow(
    {
      parentWorkflow,
      workflowId,
      runId,
      resumeSteps,
      stepResults,
      resumeData,
      runtimeContext,
    }: Omit<ProcessorArgs, 'workflow'>,
    e: Error,
  ) {
    await this.mastra.pubsub.publish('workflows', {
      type: 'workflow.fail',
      runId,
      data: {
        workflowId,
        runId,
        executionPath: [],
        resumeSteps,
        stepResults,
        prevResult: { status: 'failed', error: e.stack ?? e.message },
        runtimeContext,
        resumeData,
        activeSteps: {},
        parentWorkflow: parentWorkflow,
      },
    });
  }

  protected async processWorkflowCancel({ workflowId, runId }: ProcessorArgs) {
    const currentState = await this.mastra.getStorage()?.updateWorkflowState({
      workflowName: workflowId,
      runId,
      opts: {
        status: 'canceled',
      },
    });

    await this.endWorkflow({
      workflow: undefined as any,
      workflowId,
      runId,
      stepResults: currentState?.context as any,
      prevResult: { status: 'canceled' } as any,
      runtimeContext: currentState?.runtimeContext as any,
      executionPath: [],
      activeSteps: {},
      resumeSteps: [],
      resumeData: undefined,
      parentWorkflow: undefined,
    });
  }

  protected async processWorkflowStart({
    workflow,
    parentWorkflow,
    workflowId,
    runId,
    resumeSteps,
    prevResult,
    resumeData,
    executionPath,
    stepResults,
    runtimeContext,
  }: ProcessorArgs) {
    await this.mastra.getStorage()?.persistWorkflowSnapshot({
      workflowName: workflow.id,
      runId,
      snapshot: {
        activePaths: [],
        suspendedPaths: {},
        resumeLabels: {},
        waitingPaths: {},
        serializedStepGraph: workflow.serializedStepGraph,
        timestamp: Date.now(),
        runId,
        status: 'running',
        context: stepResults ?? {
          input: prevResult?.status === 'success' ? prevResult.output : undefined,
        },
        value: {},
      },
    });

    await this.mastra.pubsub.publish('workflows', {
      type: 'workflow.step.run',
      runId,
      data: {
        parentWorkflow,
        workflowId,
        runId,
        executionPath: executionPath ?? [0],
        resumeSteps,
        stepResults: stepResults ?? {
          input: prevResult?.status === 'success' ? prevResult.output : undefined,
        },
        prevResult,
        runtimeContext,
        resumeData,
        activeSteps: {},
      },
    });
  }

  protected async endWorkflow(args: ProcessorArgs) {
    const { stepResults, workflowId, runId, prevResult } = args;
    await this.mastra.getStorage()?.updateWorkflowState({
      workflowName: workflowId,
      runId,
      opts: {
        status: 'success',
        result: prevResult,
      },
    });

    await this.mastra.pubsub.publish(`workflow.events.${runId}`, {
      type: 'watch',
      runId,
      data: {
        type: 'watch',
        payload: {
          currentStep: undefined,
          workflowState: {
            status: prevResult.status,
            steps: stepResults,
            result: prevResult.status === 'success' ? prevResult.output : null,
            error: (prevResult as any).error ?? null,
          },
        },
        eventTimestamp: Date.now(),
      },
    });

    await this.mastra.pubsub.publish(`workflow.events.v2.${runId}`, {
      type: 'watch',
      runId,
      data: {
        type: 'workflow-finish',
        payload: {
          runId,
        },
      },
    });

    await this.mastra.pubsub.publish('workflows', {
      type: 'workflow.end',
      runId,
      data: { ...args, workflow: undefined },
    });
  }

  protected async processWorkflowEnd(args: ProcessorArgs) {
    const { resumeSteps, prevResult, resumeData, parentWorkflow, activeSteps, runtimeContext, runId } = args;

    // handle nested workflow
    if (parentWorkflow) {
      await this.mastra.pubsub.publish('workflows', {
        type: 'workflow.step.end',
        runId,
        data: {
          workflowId: parentWorkflow.workflowId,
          runId: parentWorkflow.runId,
          executionPath: parentWorkflow.executionPath,
          resumeSteps,
          stepResults: parentWorkflow.stepResults,
          prevResult,
          resumeData,
          activeSteps,
          parentWorkflow: parentWorkflow.parentWorkflow,
          parentContext: parentWorkflow,
          runtimeContext,
        },
      });
    }

    await this.mastra.pubsub.publish('workflows-finish', {
      type: 'workflow.end',
      runId,
      data: { ...args, workflow: undefined },
    });
  }

  protected async processWorkflowSuspend(args: ProcessorArgs) {
    const { resumeSteps, prevResult, resumeData, parentWorkflow, activeSteps, runId, runtimeContext } = args;

    // TODO: if there are still active paths don't end the workflow yet
    // handle nested workflow
    if (parentWorkflow) {
      await this.mastra.pubsub.publish('workflows', {
        type: 'workflow.step.end',
        runId,
        data: {
          workflowId: parentWorkflow.workflowId,
          runId: parentWorkflow.runId,
          executionPath: parentWorkflow.executionPath,
          resumeSteps,
          stepResults: parentWorkflow.stepResults,
          prevResult: {
            ...prevResult,
            suspendPayload: {
              ...prevResult.suspendPayload,
              __workflow_meta: {
                runId: runId,
                path: parentWorkflow?.stepId
                  ? [parentWorkflow.stepId].concat(prevResult.suspendPayload?.__workflow_meta?.path ?? [])
                  : (prevResult.suspendPayload?.__workflow_meta?.path ?? []),
              },
            },
          },
          resumeData,
          activeSteps,
          runtimeContext,
          parentWorkflow: parentWorkflow.parentWorkflow,
          parentContext: parentWorkflow,
        },
      });
    }

    await this.mastra.pubsub.publish('workflows-finish', {
      type: 'workflow.suspend',
      runId,
      data: { ...args, workflow: undefined },
    });
  }

  protected async processWorkflowFail(args: ProcessorArgs) {
    const { workflowId, runId, resumeSteps, prevResult, resumeData, parentWorkflow, activeSteps, runtimeContext } =
      args;

    await this.mastra.getStorage()?.updateWorkflowState({
      workflowName: workflowId,
      runId,
      opts: {
        status: 'failed',
        error: (prevResult as any).error,
      },
    });

    // handle nested workflow
    if (parentWorkflow) {
      await this.mastra.pubsub.publish('workflows', {
        type: 'workflow.step.end',
        runId,
        data: {
          workflowId: parentWorkflow.workflowId,
          runId: parentWorkflow.runId,
          executionPath: parentWorkflow.executionPath,
          resumeSteps,
          stepResults: parentWorkflow.stepResults,
          prevResult,
          resumeData,
          activeSteps,
          runtimeContext,
          parentWorkflow: parentWorkflow.parentWorkflow,
          parentContext: parentWorkflow,
        },
      });
    }

    await this.mastra.pubsub.publish('workflows-finish', {
      type: 'workflow.fail',
      runId,
      data: { ...args, workflow: undefined },
    });
  }

  protected async processWorkflowStepRun({
    workflow,
    workflowId,
    runId,
    executionPath,
    stepResults,
    activeSteps,
    resumeSteps,
    prevResult,
    resumeData,
    parentWorkflow,
    runtimeContext,
    retryCount = 0,
  }: ProcessorArgs) {
    let stepGraph: StepFlowEntry[] = workflow.stepGraph;

    if (!executionPath?.length) {
      return this.errorWorkflow(
        {
          workflowId,
          runId,
          executionPath,
          stepResults,
          activeSteps,
          resumeSteps,
          prevResult,
          resumeData,
          parentWorkflow,
          runtimeContext,
        },
        new MastraError({
          id: 'MASTRA_WORKFLOW',
          text: `Execution path is empty: ${JSON.stringify(executionPath)}`,
          domain: ErrorDomain.MASTRA_WORKFLOW,
          category: ErrorCategory.SYSTEM,
        }),
      );
    }

    let step: StepFlowEntry | undefined = stepGraph[executionPath[0]!];

    if (!step) {
      return this.errorWorkflow(
        {
          workflowId,
          runId,
          executionPath,
          stepResults,
          activeSteps,
          resumeSteps,
          prevResult,
          resumeData,
          parentWorkflow,
          runtimeContext,
        },
        new MastraError({
          id: 'MASTRA_WORKFLOW',
          text: `Step not found in step graph: ${JSON.stringify(executionPath)}`,
          domain: ErrorDomain.MASTRA_WORKFLOW,
          category: ErrorCategory.SYSTEM,
        }),
      );
    }

    if ((step.type === 'parallel' || step.type === 'conditional') && executionPath.length > 1) {
      step = step.steps[executionPath[1]!] as StepFlowEntry;
    } else if (step.type === 'parallel') {
      return processWorkflowParallel(
        {
          workflow,
          workflowId,
          runId,
          executionPath,
          stepResults,
          activeSteps,
          resumeSteps,
          prevResult,
          resumeData,
          parentWorkflow,
          runtimeContext,
        },
        {
          pubsub: this.mastra.pubsub,
          step,
        },
      );
    } else if (step?.type === 'conditional') {
      return processWorkflowConditional(
        {
          workflow,
          workflowId,
          runId,
          executionPath,
          stepResults,
          activeSteps,
          resumeSteps,
          prevResult,
          resumeData,
          parentWorkflow,
          runtimeContext,
        },
        {
          pubsub: this.mastra.pubsub,
          stepExecutor: this.stepExecutor,
          step,
        },
      );
    } else if (step?.type === 'sleep') {
      return processWorkflowSleep(
        {
          workflow,
          workflowId,
          runId,
          executionPath,
          stepResults,
          activeSteps,
          resumeSteps,
          prevResult,
          resumeData,
          parentWorkflow,
          runtimeContext,
        },
        {
          pubsub: this.mastra.pubsub,
          stepExecutor: this.stepExecutor,
          step,
        },
      );
    } else if (step?.type === 'sleepUntil') {
      return processWorkflowSleepUntil(
        {
          workflow,
          workflowId,
          runId,
          executionPath,
          stepResults,
          activeSteps,
          resumeSteps,
          prevResult,
          resumeData,
          parentWorkflow,
          runtimeContext,
        },
        {
          pubsub: this.mastra.pubsub,
          stepExecutor: this.stepExecutor,
          step,
        },
      );
    } else if (step?.type === 'foreach' && executionPath.length === 1) {
      return processWorkflowForEach(
        {
          workflow,
          workflowId,
          runId,
          executionPath,
          stepResults,
          activeSteps,
          resumeSteps,
          prevResult,
          resumeData,
          parentWorkflow,
          runtimeContext,
        },
        {
          pubsub: this.mastra.pubsub,
          mastra: this.mastra,
          step,
        },
      );
    }

    if (!isExecutableStep(step)) {
      return this.errorWorkflow(
        {
          workflowId,
          runId,
          executionPath,
          stepResults,
          activeSteps,
          resumeSteps,
          prevResult,
          resumeData,
          parentWorkflow,
          runtimeContext,
        },
        new MastraError({
          id: 'MASTRA_WORKFLOW',
          text: `Step is not executable: ${step?.type} -- ${JSON.stringify(executionPath)}`,
          domain: ErrorDomain.MASTRA_WORKFLOW,
          category: ErrorCategory.SYSTEM,
        }),
      );
    }

    activeSteps[step.step.id] = true;

    // Run nested workflow
    if (step.step instanceof EventedWorkflow) {
      if (resumeSteps?.length > 1) {
        const stepData = stepResults[step.step.id];
        const nestedRunId = stepData?.suspendPayload?.__workflow_meta?.runId;
        if (!nestedRunId) {
          return this.errorWorkflow(
            {
              workflowId,
              runId,
              executionPath,
              stepResults,
              activeSteps,
              resumeSteps,
              prevResult,
              resumeData,
              parentWorkflow,
              runtimeContext,
            },
            new MastraError({
              id: 'MASTRA_WORKFLOW',
              text: `Nested workflow run id not found: ${JSON.stringify(stepResults)}`,
              domain: ErrorDomain.MASTRA_WORKFLOW,
              category: ErrorCategory.SYSTEM,
            }),
          );
        }

        const snapshot = await this.mastra?.getStorage()?.loadWorkflowSnapshot({
          workflowName: step.step.id,
          runId: nestedRunId,
        });

        const nestedStepResults = snapshot?.context;
        const nestedSteps = resumeSteps.slice(1);

        await this.mastra.pubsub.publish('workflows', {
          type: 'workflow.resume',
          runId,
          data: {
            workflowId: step.step.id,
            parentWorkflow: {
              stepId: step.step.id,
              workflowId,
              runId,
              executionPath,
              resumeSteps,
              stepResults,
              input: prevResult,
              parentWorkflow,
            },
            executionPath: snapshot?.suspendedPaths?.[nestedSteps[0]!] as any,
            runId: nestedRunId,
            resumeSteps: nestedSteps,
            stepResults: nestedStepResults,
            prevResult,
            resumeData,
            activeSteps,
            runtimeContext,
          },
        });
      } else {
        await this.mastra.pubsub.publish('workflows', {
          type: 'workflow.start',
          runId,
          data: {
            workflowId: step.step.id,
            parentWorkflow: {
              stepId: step.step.id,
              workflowId,
              runId,
              executionPath,
              resumeSteps,
              stepResults,
              input: prevResult,
              parentWorkflow,
            },
            executionPath: [0],
            runId: randomUUID(),
            resumeSteps,
            prevResult,
            resumeData,
            activeSteps,
            runtimeContext,
          },
        });
      }

      return;
    }

    if (step.type === 'step') {
      await this.mastra.pubsub.publish(`workflow.events.${runId}`, {
        type: 'watch',
        runId,
        data: {
          type: 'watch',
          payload: {
            currentStep: { id: step.step.id, status: 'running' },
            workflowState: {
              status: 'running',
              steps: stepResults,
              error: null,
              result: null,
            },
          },
          eventTimestamp: Date.now(),
        },
      });

      await this.mastra.pubsub.publish(`workflow.events.v2.${runId}`, {
        type: 'watch',
        runId,
        data: {
          type: 'workflow-step-start',
          payload: {
            id: step.step.id,
            startedAt: Date.now(),
            payload: prevResult.status === 'success' ? prevResult.output : undefined,
            status: 'running',
          },
        },
      });
    }

    const ee = new EventEmitter();
    ee.on('watch-v2', async (event: any) => {
      await this.mastra.pubsub.publish(`workflow.events.v2.${runId}`, {
        type: 'watch',
        runId,
        data: event,
      });
    });
    const rc = new RuntimeContext();
    for (const [key, value] of Object.entries(runtimeContext)) {
      rc.set(key, value);
    }
    const stepResult = await this.stepExecutor.execute({
      workflowId,
      step: step.step,
      runId,
      stepResults,
      // TODO: implement state
      state: {},
      emitter: ee,
      runtimeContext: rc,
      input: (prevResult as any)?.output,
<<<<<<< HEAD
      resumeData: resumeSteps?.length === 1 && resumeSteps?.[0] === step.step.id ? resumeData : undefined,
      runCount,
=======
      resumeData:
        step.type === 'waitForEvent' || (resumeSteps?.length === 1 && resumeSteps?.[0] === step.step.id)
          ? resumeData
          : undefined,
      retryCount,
>>>>>>> 77ff3701
      foreachIdx: step.type === 'foreach' ? executionPath[1] : undefined,
      validateInputs: workflow.options.validateInputs,
    });
    runtimeContext = Object.fromEntries(rc.entries());

    // @ts-ignore
    if (stepResult.status === 'bailed') {
      // @ts-ignore
      stepResult.status = 'success';

      await this.endWorkflow({
        workflow,
        resumeData,
        parentWorkflow,
        workflowId,
        runId,
        executionPath,
        resumeSteps,
        stepResults: {
          ...stepResults,
          [step.step.id]: stepResult,
        },
        prevResult: stepResult,
        activeSteps,
        runtimeContext,
      });
      return;
    }

    if (stepResult.status === 'failed') {
      if (retryCount >= (workflow.retryConfig.attempts ?? 0)) {
        await this.mastra.pubsub.publish('workflows', {
          type: 'workflow.step.end',
          runId,
          data: {
            parentWorkflow,
            workflowId,
            runId,
            executionPath,
            resumeSteps,
            stepResults,
            prevResult: stepResult,
            activeSteps,
            runtimeContext,
          },
        });
      } else {
        return this.mastra.pubsub.publish('workflows', {
          type: 'workflow.step.run',
          runId,
          data: {
            parentWorkflow,
            workflowId,
            runId,
            executionPath,
            resumeSteps,
            stepResults,
            prevResult,
            activeSteps,
            runtimeContext,
            retryCount: retryCount + 1,
          },
        });
      }
    }

    if (step.type === 'loop') {
      await processWorkflowLoop(
        {
          workflow,
          workflowId,
          prevResult: stepResult,
          runId,
          executionPath,
          stepResults,
          activeSteps,
          resumeSteps,
          resumeData,
          parentWorkflow,
          runtimeContext,
          retryCount: retryCount + 1,
        },
        {
          pubsub: this.mastra.pubsub,
          stepExecutor: this.stepExecutor,
          step,
          stepResult,
        },
      );
    } else {
      await this.mastra.pubsub.publish('workflows', {
        type: 'workflow.step.end',
        runId,
        data: {
          parentWorkflow,
          workflowId,
          runId,
          executionPath,
          resumeSteps,
          stepResults,
          prevResult: stepResult,
          activeSteps,
          runtimeContext,
        },
      });
    }
  }

  protected async processWorkflowStepEnd({
    workflow,
    workflowId,
    runId,
    executionPath,
    resumeSteps,
    prevResult,
    parentWorkflow,
    stepResults,
    activeSteps,
    parentContext,
    runtimeContext,
  }: ProcessorArgs) {
    let step = workflow.stepGraph[executionPath[0]!];

    if ((step?.type === 'parallel' || step?.type === 'conditional') && executionPath.length > 1) {
      step = step.steps[executionPath[1]!];
    }

    if (!step) {
      return this.errorWorkflow(
        {
          workflowId,
          runId,
          executionPath,
          resumeSteps,
          prevResult,
          stepResults,
          activeSteps,
          runtimeContext,
        },
        new MastraError({
          id: 'MASTRA_WORKFLOW',
          text: `Step not found: ${JSON.stringify(executionPath)}`,
          domain: ErrorDomain.MASTRA_WORKFLOW,
          category: ErrorCategory.SYSTEM,
        }),
      );
    }

    if (step.type === 'foreach') {
      const snapshot = await this.mastra.getStorage()?.loadWorkflowSnapshot({
        workflowName: workflowId,
        runId,
      });

      const currentIdx = executionPath[1];
      const currentResult = (snapshot?.context?.[step.step.id] as any)?.output;

      let newResult = prevResult;
      if (currentIdx !== undefined) {
        if (currentResult) {
          currentResult[currentIdx] = (prevResult as any).output;
          newResult = { ...prevResult, output: currentResult } as any;
        } else {
          newResult = { ...prevResult, output: [(prevResult as any).output] } as any;
        }
      }
      const newStepResults = await this.mastra.getStorage()?.updateWorkflowResults({
        workflowName: workflow.id,
        runId,
        stepId: step.step.id,
        result: newResult,
        runtimeContext,
      });

      if (!newStepResults) {
        return;
      }

      stepResults = newStepResults;
    } else if (isExecutableStep(step)) {
      // clear from activeSteps
      delete activeSteps[step.step.id];

      // handle nested workflow
      if (parentContext) {
        prevResult = stepResults[step.step.id] = {
          ...prevResult,
          payload: parentContext.input?.output ?? {},
        };
      }

      const newStepResults = await this.mastra.getStorage()?.updateWorkflowResults({
        workflowName: workflow.id,
        runId,
        stepId: step.step.id,
        result: prevResult,
        runtimeContext,
      });

      if (!newStepResults) {
        return;
      }

      stepResults = newStepResults;
    }

    if (!prevResult?.status || prevResult.status === 'failed') {
      await this.mastra.pubsub.publish('workflows', {
        type: 'workflow.fail',
        runId,
        data: {
          workflowId,
          runId,
          executionPath,
          resumeSteps,
          parentWorkflow,
          stepResults,
          prevResult,
          activeSteps,
          runtimeContext,
        },
      });

      return;
    } else if (prevResult.status === 'suspended') {
      const suspendedPaths: Record<string, number[]> = {};
      const suspendedStep = getStep(workflow, executionPath);
      if (suspendedStep) {
        suspendedPaths[suspendedStep.id] = executionPath;
      }

      await this.mastra.getStorage()?.updateWorkflowState({
        workflowName: workflowId,
        runId,
        opts: {
          status: 'suspended',
          result: prevResult,
          suspendedPaths,
        },
      });

      await this.mastra.pubsub.publish('workflows', {
        type: 'workflow.suspend',
        runId,
        data: {
          workflowId,
          runId,
          executionPath,
          resumeSteps,
          parentWorkflow,
          stepResults,
          prevResult,
          activeSteps,
          runtimeContext,
        },
      });

      await this.mastra.pubsub.publish(`workflow.events.${runId}`, {
        type: 'watch',
        runId,
        data: {
          type: 'watch',
          payload: {
            currentStep: { ...prevResult, id: (step as any)?.step?.id },
            workflowState: {
              status: 'suspended',
              steps: stepResults,
              suspendPayload: prevResult.suspendPayload,
            },
          },
        },
      });

      await this.mastra.pubsub.publish(`workflow.events.v2.${runId}`, {
        type: 'watch',
        runId,
        data: {
          type: 'workflow-step-suspended',
          payload: {
            id: (step as any)?.step?.id,
            ...prevResult,
            suspendedAt: Date.now(),
            suspendPayload: prevResult.suspendPayload,
          },
        },
      });

      return;
    }

    if (step?.type === 'step') {
      await this.mastra.pubsub.publish(`workflow.events.${runId}`, {
        type: 'watch',
        runId,
        data: {
          type: 'watch',
          payload: {
            currentStep: { ...prevResult, id: step.step.id },
            workflowState: {
              status: 'running',
              steps: stepResults,
              error: null,
              result: null,
            },
          },
          eventTimestamp: Date.now(),
        },
      });

      await this.mastra.pubsub.publish(`workflow.events.v2.${runId}`, {
        type: 'watch',
        runId,
        data: {
          type: 'workflow-step-result',
          payload: {
            id: step.step.id,
            ...prevResult,
          },
        },
      });

      if (prevResult.status === 'success') {
        await this.mastra.pubsub.publish(`workflow.events.v2.${runId}`, {
          type: 'watch',
          runId,
          data: {
            type: 'workflow-step-finish',
            payload: {
              id: step.step.id,
              metadata: {},
            },
          },
        });
      }
    }

    step = workflow.stepGraph[executionPath[0]!];
    if ((step?.type === 'parallel' || step?.type === 'conditional') && executionPath.length > 1) {
      let skippedCount = 0;
      const allResults: Record<string, any> = step.steps.reduce(
        (acc, step) => {
          if (isExecutableStep(step)) {
            const res = stepResults?.[step.step.id];
            if (res && res.status === 'success') {
              acc[step.step.id] = res?.output;
              // @ts-ignore
            } else if (res?.status === 'skipped') {
              skippedCount++;
            }
          }

          return acc;
        },
        {} as Record<string, StepResult<any, any, any, any>>,
      );

      const keys = Object.keys(allResults);
      if (keys.length + skippedCount < step.steps.length) {
        return;
      }

      await this.mastra.pubsub.publish('workflows', {
        type: 'workflow.step.end',
        runId,
        data: {
          parentWorkflow,
          workflowId,
          runId,
          executionPath: executionPath.slice(0, -1),
          resumeSteps,
          stepResults,
          prevResult: { status: 'success', output: allResults },
          activeSteps,
          runtimeContext,
        },
      });
    } else if (step?.type === 'foreach') {
      await this.mastra.pubsub.publish('workflows', {
        type: 'workflow.step.run',
        runId,
        data: {
          workflowId,
          runId,
          executionPath: executionPath.slice(0, -1),
          resumeSteps,
          parentWorkflow,
          stepResults,
          prevResult: { ...prevResult, output: prevResult?.payload },
          activeSteps,
          runtimeContext,
        },
      });
    } else if (executionPath[0]! >= workflow.stepGraph.length - 1) {
      await this.endWorkflow({
        workflow,
        parentWorkflow,
        workflowId,
        runId,
        executionPath,
        resumeSteps,
        stepResults,
        prevResult,
        activeSteps,
        runtimeContext,
      });
    } else {
      await this.mastra.pubsub.publish('workflows', {
        type: 'workflow.step.run',
        runId,
        data: {
          workflowId,
          runId,
          executionPath: executionPath.slice(0, -1).concat([executionPath[executionPath.length - 1]! + 1]),
          resumeSteps,
          parentWorkflow,
          stepResults,
          prevResult,
          activeSteps,
          runtimeContext,
        },
      });
    }
  }

  async loadData({
    workflowId,
    runId,
  }: {
    workflowId: string;
    runId: string;
  }): Promise<WorkflowRunState | null | undefined> {
    const snapshot = await this.mastra.getStorage()?.loadWorkflowSnapshot({
      workflowName: workflowId,
      runId,
    });

    return snapshot;
  }

  async process(event: Event, ack?: () => Promise<void>) {
    const { type, data } = event;

    const workflowData = data as Omit<ProcessorArgs, 'workflow'>;

    const currentState = await this.loadData({
      workflowId: workflowData.workflowId,
      runId: workflowData.runId,
    });

    if (currentState?.status === 'canceled' && type !== 'workflow.end') {
      return;
    }

    if (type.startsWith('workflow.user-event.')) {
      await processWorkflowWaitForEvent(
        {
          ...workflowData,
          workflow: this.mastra.getWorkflow(workflowData.workflowId),
        },
        {
          pubsub: this.mastra.pubsub,
          eventName: type.split('.').slice(2).join('.'),
          currentState: currentState!,
        },
      );
      return;
    }

    let workflow;
    if (this.mastra.__hasInternalWorkflow(workflowData.workflowId)) {
      workflow = this.mastra.__getInternalWorkflow(workflowData.workflowId);
    } else if (workflowData.parentWorkflow) {
      workflow = getNestedWorkflow(this.mastra, workflowData.parentWorkflow);
    } else {
      workflow = this.mastra.getWorkflow(workflowData.workflowId);
    }

    if (!workflow) {
      return this.errorWorkflow(
        workflowData,
        new MastraError({
          id: 'MASTRA_WORKFLOW',
          text: `Workflow not found: ${workflowData.workflowId}`,
          domain: ErrorDomain.MASTRA_WORKFLOW,
          category: ErrorCategory.SYSTEM,
        }),
      );
    }

    if (type === 'workflow.start' || type === 'workflow.resume') {
      const { runId } = workflowData;
      await this.mastra.pubsub.publish(`workflow.events.v2.${runId}`, {
        type: 'watch',
        runId,
        data: {
          type: 'workflow-start',
          payload: {
            runId,
          },
        },
      });
    }

    switch (type) {
      case 'workflow.cancel':
        await this.processWorkflowCancel({
          workflow,
          ...workflowData,
        });
        break;
      case 'workflow.start':
        await this.processWorkflowStart({
          workflow,
          ...workflowData,
        });
        break;
      case 'workflow.resume':
        await this.processWorkflowStart({
          workflow,
          ...workflowData,
        });
        break;
      case 'workflow.end':
        await this.processWorkflowEnd({
          workflow,
          ...workflowData,
        });
        break;
      case 'workflow.step.end':
        await this.processWorkflowStepEnd({
          workflow,
          ...workflowData,
        });
        break;
      case 'workflow.step.run':
        await this.processWorkflowStepRun({
          workflow,
          ...workflowData,
        });
        break;
      case 'workflow.suspend':
        await this.processWorkflowSuspend({
          workflow,
          ...workflowData,
        });
        break;
      case 'workflow.fail':
        await this.processWorkflowFail({
          workflow,
          ...workflowData,
        });
        break;
      default:
        break;
    }

    try {
      await ack?.();
    } catch (e) {
      console.error('Error acking event', e);
    }
  }
}<|MERGE_RESOLUTION|>--- conflicted
+++ resolved
@@ -667,16 +667,8 @@
       emitter: ee,
       runtimeContext: rc,
       input: (prevResult as any)?.output,
-<<<<<<< HEAD
       resumeData: resumeSteps?.length === 1 && resumeSteps?.[0] === step.step.id ? resumeData : undefined,
-      runCount,
-=======
-      resumeData:
-        step.type === 'waitForEvent' || (resumeSteps?.length === 1 && resumeSteps?.[0] === step.step.id)
-          ? resumeData
-          : undefined,
       retryCount,
->>>>>>> 77ff3701
       foreachIdx: step.type === 'foreach' ? executionPath[1] : undefined,
       validateInputs: workflow.options.validateInputs,
     });
