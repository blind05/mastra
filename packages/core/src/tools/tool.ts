--- conflicted
+++ resolved
@@ -25,9 +25,7 @@
     this.inputSchema = opts.inputSchema;
     this.outputSchema = opts.outputSchema;
     this.mastra = opts.mastra;
-<<<<<<< HEAD
     this.__isMastraTool = true;
-=======
 
     // Wrap the execute function with validation if it exists
     if (opts.execute) {
@@ -42,7 +40,6 @@
         return originalExecute(data as TContext, options);
       };
     }
->>>>>>> ae2eb634
   }
 }
 
