import type { JSONObject } from '@ai-sdk/provider';
import type { ToolCallOptions, Tool, Schema } from 'ai';
import type { JSONSchema7Type } from 'json-schema';
import type { z } from 'zod';
import type * as z3 from 'zod/v3';
import type * as z4 from 'zod/v4/core';

import type { IAction, IExecutionContext, MastraUnion } from '../action';
import type { Mastra } from '../mastra';
import type { RuntimeContext } from '../runtime-context';

export type VercelTool = Tool;

export type ToolParameters<T = JSONObject> = z4.$ZodType<T> | z3.Schema<T> | Schema<T> | JSONSchema7Type;

// Base properties that all CoreTool variants must have
type CoreToolBase<Parameters = ToolParameters> = {
  description?: string;
<<<<<<< HEAD
  inputSchema: Parameters;
  execute?: (params: any, options: ToolCallOptions) => Promise<any>;
};

// Enhanced CoreTool as a proper discriminated union with common base properties
export type CoreTool<Parameters = ToolParameters> = CoreToolBase<Parameters> &
  // Regular function tool (Mastra format)
  (| {
        type?: 'function' | undefined;
        id?: string;
        __isMastraTool: true;
      }
    // Vercel AI SDK v5 Tool (pass-through with extracted properties)
    | {
        type: 'vercel-v5-tool';
        tool: Tool<any, any>;
      }
  );

// Legacy type aliases for backward compatibility
export type MastraCoreTool<Parameters = ToolParameters> = Extract<CoreTool<Parameters>, { type?: 'function' }>;
export type VercelV5Tool<Parameters = ToolParameters> = Extract<CoreTool<Parameters>, { type: 'vercel-v5-tool' }>;

// AI SDK v5 compatible tool types
export type ConvertedCoreTool = CoreTool<Exclude<ToolParameters, JSONSchema7Type>>;

export type ToolSet<Parameters = ToolParameters> = Record<
  string,
  CoreTool<Parameters> & Pick<CoreTool<Parameters>, 'execute'>
>;

// Enhanced ConvertedToolSet that supports both Mastra and Vercel v5 tools
export type ConvertedToolSet = Record<
  string,
  // Support both original Mastra tools and new Vercel v5 tools
  | (MastraCoreTool<Exclude<ToolParameters, JSONSchema7Type>> & Pick<MastraCoreTool, 'execute'>)
  | (Tool<any, any> & {
      // Ensure v5 streaming callbacks are supported
      execute?: (input: any, options?: ToolCallOptions) => Promise<any>;
      onInputStart?: (options: { toolCallId: string }) => void;
      onInputDelta?: (options: { inputTextDelta: string; toolCallId: string }) => void;
      onInputAvailable?: (options: { input: any; toolCallId: string }) => void;
    })
>;
=======
  parameters: ZodSchema | JSONSchema7Type | Schema;
  outputSchema?: ZodSchema | JSONSchema7Type | Schema;
  execute?: (params: any, options: ToolExecutionOptions) => Promise<any>;
} & (
  | {
      type?: 'function' | undefined;
      id?: string;
    }
  | {
      type: 'provider-defined';
      id: `${string}.${string}`;
      args: Record<string, unknown>;
    }
);
>>>>>>> 7831b485

// Duplicate of CoreTool but with parameters as Schema to make it easier to work with internally
export type InternalCoreTool = {
  id?: string;
  description?: string;
<<<<<<< HEAD
  inputSchema: Schema;
  execute?: (params: any, options: ToolCallOptions) => Promise<any>;
} & {
  type?: 'function' | undefined;
  id?: string;
  __isMastraTool: true;
};
=======
  parameters: Schema;
  outputSchema?: Schema;
  execute?: (params: any, options: ToolExecutionOptions) => Promise<any>;
} & (
  | {
      type?: 'function' | undefined;
      id?: string;
    }
  | {
      type: 'provider-defined';
      id: `${string}.${string}`;
      args: Record<string, unknown>;
    }
);
>>>>>>> 7831b485

export interface ToolExecutionContext<TSchemaIn extends z.ZodSchema | undefined = undefined>
  extends IExecutionContext<TSchemaIn> {
  mastra?: MastraUnion;
  runtimeContext: RuntimeContext;
}

export interface ToolAction<
  TSchemaIn extends z.ZodSchema | undefined = undefined,
  TSchemaOut extends z.ZodSchema | undefined = undefined,
  TContext extends ToolExecutionContext<TSchemaIn> = ToolExecutionContext<TSchemaIn>,
> extends IAction<string, TSchemaIn, TSchemaOut, TContext, ToolCallOptions> {
  description: string;
  execute?: (
    context: TContext,
    options?: ToolCallOptions,
  ) => Promise<TSchemaOut extends z.ZodSchema ? z.infer<TSchemaOut> : unknown>;
  mastra?: Mastra;
}<|MERGE_RESOLUTION|>--- conflicted
+++ resolved
@@ -16,10 +16,20 @@
 // Base properties that all CoreTool variants must have
 type CoreToolBase<Parameters = ToolParameters> = {
   description?: string;
-<<<<<<< HEAD
   inputSchema: Parameters;
+  outputSchema?: JSONSchema7Type | Schema;
   execute?: (params: any, options: ToolCallOptions) => Promise<any>;
-};
+} & (
+  | {
+      type?: 'function' | undefined;
+      id?: string;
+    }
+  | {
+      type: 'provider-defined';
+      id: `${string}.${string}`;
+      args: Record<string, unknown>;
+    }
+);
 
 // Enhanced CoreTool as a proper discriminated union with common base properties
 export type CoreTool<Parameters = ToolParameters> = CoreToolBase<Parameters> &
@@ -61,51 +71,29 @@
       onInputAvailable?: (options: { input: any; toolCallId: string }) => void;
     })
 >;
-=======
-  parameters: ZodSchema | JSONSchema7Type | Schema;
-  outputSchema?: ZodSchema | JSONSchema7Type | Schema;
-  execute?: (params: any, options: ToolExecutionOptions) => Promise<any>;
-} & (
-  | {
-      type?: 'function' | undefined;
-      id?: string;
-    }
-  | {
-      type: 'provider-defined';
-      id: `${string}.${string}`;
-      args: Record<string, unknown>;
-    }
-);
->>>>>>> 7831b485
 
 // Duplicate of CoreTool but with parameters as Schema to make it easier to work with internally
 export type InternalCoreTool = {
   id?: string;
   description?: string;
-<<<<<<< HEAD
   inputSchema: Schema;
+  outputSchema?: Schema;
   execute?: (params: any, options: ToolCallOptions) => Promise<any>;
 } & {
   type?: 'function' | undefined;
   id?: string;
   __isMastraTool: true;
-};
-=======
-  parameters: Schema;
-  outputSchema?: Schema;
-  execute?: (params: any, options: ToolExecutionOptions) => Promise<any>;
-} & (
-  | {
-      type?: 'function' | undefined;
-      id?: string;
-    }
-  | {
-      type: 'provider-defined';
-      id: `${string}.${string}`;
-      args: Record<string, unknown>;
-    }
-);
->>>>>>> 7831b485
+} & // TODO: probably this is wrong for v5
+  (| {
+        type?: 'function' | undefined;
+        id?: string;
+      }
+    | {
+        type: 'provider-defined';
+        id: `${string}.${string}`;
+        args: Record<string, unknown>;
+      }
+  );
 
 export interface ToolExecutionContext<TSchemaIn extends z.ZodSchema | undefined = undefined>
   extends IExecutionContext<TSchemaIn> {
