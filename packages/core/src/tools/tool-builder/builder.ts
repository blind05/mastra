import {
  OpenAIReasoningSchemaCompatLayer,
  OpenAISchemaCompatLayer,
  GoogleSchemaCompatLayer,
  AnthropicSchemaCompatLayer,
  DeepSeekSchemaCompatLayer,
  MetaSchemaCompatLayer,
  convertZodSchemaToAISDKSchema,
  applyCompatLayer,
} from '@mastra/schema-compat';
import type { ToolCallOptions, Tool } from 'ai';
import { z } from 'zod';
import { MastraBase } from '../../base';
import { ErrorCategory, MastraError, ErrorDomain } from '../../error';
import { RuntimeContext } from '../../runtime-context';
import { isVercelTool } from '../../tools/toolchecks';
import type { ToolOptions } from '../../utils';
<<<<<<< HEAD
import { isVercelV5Tool, isCoreToolWithVercelV5 } from '../ai-sdk-v5-compat';
import type { CoreTool, ToolAction } from '../types';
=======
import { ToolStream } from '../stream';
import type { CoreTool, ToolAction, VercelTool } from '../types';
>>>>>>> 6bd354cb

export type ToolToConvert =
  | ToolAction<any, any, any> // Mastra ToolAction
  | Tool<any, any> // Vercel AI SDK v5 Tool
  | CoreTool<any>; // Our unified CoreTool
export type LogType = 'tool' | 'toolset' | 'client-tool';

interface LogOptions {
  agentName?: string;
  toolName: string;
  type?: 'tool' | 'toolset' | 'client-tool';
}

interface LogMessageOptions {
  start: string;
  error: string;
}

export class CoreToolBuilder extends MastraBase {
  private originalTool: ToolToConvert;
  private options: ToolOptions;
  private logType?: LogType;

  constructor(input: { originalTool: ToolToConvert; options: ToolOptions; logType?: LogType }) {
    super({ name: 'CoreToolBuilder' });
    this.originalTool = input.originalTool;
    this.options = input.options;
    this.logType = input.logType;
  }

  // Helper to get parameters based on tool type
  private getParameters = () => {
    const tool = this.originalTool as any;

    // Check if this is a CoreTool with Vercel v5 wrapper
    if (isCoreToolWithVercelV5(this.originalTool)) {
      return tool.tool.inputSchema || z.object({});
    }

    // Check if this is a direct Vercel v5 tool
    if (isVercelV5Tool(this.originalTool)) {
      return tool.inputSchema || z.object({});
    }

    // Default to inputSchema or empty object (Mastra tools)
    return tool.inputSchema ?? z.object({});
  };

  private getOutputSchema = () => {
    if ('outputSchema' in this.originalTool) return this.originalTool.outputSchema;
    return null;
  };

  // For provider-defined tools, we need to include all required properties
  private buildProviderTool<T>(tool: ToolToConvert): (CoreTool<T> & { id: `${string}.${string}` }) | undefined {
    if (
      'type' in tool &&
      tool.type === 'provider-defined' &&
      'id' in tool &&
      typeof tool.id === 'string' &&
      tool.id.includes('.')
    ) {
      const parameters = this.getParameters();
      const outputSchema = this.getOutputSchema();
      return {
        type: 'provider-defined' as const,
        id: tool.id,
        args: ('args' in this.originalTool ? this.originalTool.args : {}) as Record<string, unknown>,
        description: tool.description,
        inputSchema: convertZodSchemaToAISDKSchema(parameters) as T,
        ...(outputSchema ? { outputSchema: convertZodSchemaToAISDKSchema(outputSchema) } : {}),
        execute: this.originalTool.execute
          ? this.createExecute(
              this.originalTool,
              { ...this.options, description: this.originalTool.description },
              this.logType,
            )
          : undefined,
      };
    }

    return undefined;
  }

  private createLogMessageOptions({ agentName, toolName, type }: LogOptions): LogMessageOptions {
    // If no agent name, use default format
    if (!agentName) {
      return {
        start: `Executing tool ${toolName}`,
        error: `Failed tool execution`,
      };
    }

    const prefix = `[Agent:${agentName}]`;
    const toolType = type === 'toolset' ? 'toolset' : 'tool';

    return {
      start: `${prefix} - Executing ${toolType} ${toolName}`,
      error: `${prefix} - Failed ${toolType} execution`,
    };
  }

  private createExecute(tool: ToolToConvert, options: ToolOptions, logType?: 'tool' | 'toolset' | 'client-tool') {
    // dont't add memory or mastra to logging
    const { logger, mastra: _mastra, memory: _memory, runtimeContext, ...rest } = options;

    const { start, error } = this.createLogMessageOptions({
      agentName: options.agentName,
      toolName: options.name,
      type: logType,
    });

    const execFunction = async (args: any, execOptions: ToolCallOptions) => {
      const toolAny = tool as any;

      // Check if it's a CoreTool with Vercel v5 wrapper
      if (isCoreToolWithVercelV5(tool)) {
        return toolAny.tool?.execute?.(args, execOptions) ?? undefined;
      }

      // Check if it's a direct Vercel v5 tool
      if (isVercelV5Tool(tool)) {
        return toolAny?.execute?.(args, execOptions) ?? undefined;
      }

      // Check legacy Vercel tool
      if (isVercelTool(tool)) {
        return toolAny?.execute?.(args, execOptions) ?? undefined;
      }

      // Handle Mastra tool (ToolAction or CoreTool)
      return (
        toolAny?.execute?.(
          {
            context: args,
            threadId: options.threadId,
            resourceId: options.resourceId,
            mastra: options.mastra,
            memory: options.memory,
            runId: options.runId,
            runtimeContext: options.runtimeContext ?? new RuntimeContext(),
            writer: new ToolStream(
              {
                prefix: 'tool',
                callId: execOptions.toolCallId,
                name: options.name,
                runId: options.runId!,
              },
              options.writableStream,
            ),
          },
          execOptions,
        ) ?? undefined
      );
    };

    return async (args: any, execOptions?: any) => {
      let logger = options.logger || this.logger;
      try {
        logger.debug(start, { ...rest, args });

        // there is a small delay in stream output so we add an immediate to ensure the stream is ready
        return await new Promise((resolve, reject) => {
          setImmediate(async () => {
            try {
              const result = await execFunction(args, execOptions);
              resolve(result);
            } catch (err) {
              reject(err);
            }
          });
        });
      } catch (err) {
        const mastraError = new MastraError(
          {
            id: 'TOOL_EXECUTION_FAILED',
            domain: ErrorDomain.TOOL,
            category: ErrorCategory.USER,
            details: {
              error,
              args,
              model: rest.model?.modelId ?? '',
            },
          },
          err,
        );
        logger.trackException(mastraError);
        logger.error(error, { ...rest, error: mastraError, args });
        return mastraError;
      }
    };
  }

  build<T>(): CoreTool<T> {
    const providerTool = this.buildProviderTool<T>(this.originalTool);
    if (providerTool) {
      return providerTool;
    }

    const toolAny = this.originalTool as any;

    // If it's a CoreTool with Vercel v5 wrapper, wrap it properly
    if (isCoreToolWithVercelV5(this.originalTool)) {
      const wrappedTool = toolAny.tool;
      return {
        type: 'vercel-v5-tool',
        tool: wrappedTool,
        description: wrappedTool.description,
        inputSchema: this.getParameters() as T,
        execute: wrappedTool.execute
          ? this.createExecute(wrappedTool, { ...this.options, description: wrappedTool.description }, this.logType)
          : undefined,
      } as CoreTool<T>;
    }

    // If it's a direct Vercel v5 tool, wrap it in our CoreTool format
    if (isVercelV5Tool(this.originalTool)) {
      const vercelTool = this.originalTool as Tool<any, any>;
      return {
        type: 'vercel-v5-tool',
        tool: vercelTool,
        description: vercelTool.description,
        inputSchema: this.getParameters() as T,
        execute: vercelTool.execute
          ? this.createExecute(
              this.originalTool,
              { ...this.options, description: vercelTool.description },
              this.logType,
            )
          : undefined,
      } as CoreTool<T>;
    }

    // Build traditional Mastra tool
    const definition = {
      type: 'function' as const,
      inputSchema: this.getParameters(),
      __isMastraTool: true as const,
      description: this.originalTool.description,
      outputSchema: this.getOutputSchema(),
      execute: this.originalTool.execute
        ? this.createExecute(
            this.originalTool,
            { ...this.options, description: this.originalTool.description },
            this.logType,
          )
        : undefined,
    };

    const model = this.options.model;

    const schemaCompatLayers = [];

    if (model) {
      schemaCompatLayers.push(
        new OpenAIReasoningSchemaCompatLayer(model),
        new OpenAISchemaCompatLayer(model),
        new GoogleSchemaCompatLayer(model),
        new AnthropicSchemaCompatLayer(model),
        new DeepSeekSchemaCompatLayer(model),
        new MetaSchemaCompatLayer(model),
      );
    }

    const processedSchema = applyCompatLayer({
      schema: this.getParameters(),
      compatLayers: schemaCompatLayers,
      mode: 'aiSdkSchema',
    });

    let processedOutputSchema;

    if (this.getOutputSchema()) {
      processedOutputSchema = applyCompatLayer({
        schema: this.getOutputSchema(),
        compatLayers: schemaCompatLayers,
        mode: 'aiSdkSchema',
      });
    }

    return {
      ...definition,
      inputSchema: processedSchema,
      outputSchema: processedOutputSchema,
    } as CoreTool<T>;
  }
}<|MERGE_RESOLUTION|>--- conflicted
+++ resolved
@@ -15,13 +15,9 @@
 import { RuntimeContext } from '../../runtime-context';
 import { isVercelTool } from '../../tools/toolchecks';
 import type { ToolOptions } from '../../utils';
-<<<<<<< HEAD
 import { isVercelV5Tool, isCoreToolWithVercelV5 } from '../ai-sdk-v5-compat';
+import { ToolStream } from '../stream';
 import type { CoreTool, ToolAction } from '../types';
-=======
-import { ToolStream } from '../stream';
-import type { CoreTool, ToolAction, VercelTool } from '../types';
->>>>>>> 6bd354cb
 
 export type ToolToConvert =
   | ToolAction<any, any, any> // Mastra ToolAction
