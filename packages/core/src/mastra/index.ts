import type { Agent } from '../agent';
import type { MastraDeployer } from '../deployer';
import { LogLevel, createLogger, noopLogger } from '../logger';
import type { Logger } from '../logger';
import type { MastraMemory } from '../memory/memory';
import type { AgentNetwork } from '../network';
import type { MastraStorage } from '../storage';
import { DefaultProxyStorage } from '../storage/default-proxy-storage';
import { InstrumentClass, Telemetry } from '../telemetry';
import type { OtelConfig } from '../telemetry';
import type { MastraTTS } from '../tts';
import type { MastraVector } from '../vector';
import type { Workflow } from '../workflows';

export interface Config<
  TAgents extends Record<string, Agent<any>> = Record<string, Agent<any>>,
  TWorkflows extends Record<string, Workflow> = Record<string, Workflow>,
  TVectors extends Record<string, MastraVector> = Record<string, MastraVector>,
  TTTS extends Record<string, MastraTTS> = Record<string, MastraTTS>,
  TLogger extends Logger = Logger,
  TNetworks extends Record<string, AgentNetwork> = Record<string, AgentNetwork>,
> {
  agents?: TAgents;
  networks?: TNetworks;
  storage?: MastraStorage;
  vectors?: TVectors;
  logger?: TLogger | false;
  workflows?: TWorkflows;
  tts?: TTTS;
  telemetry?: OtelConfig;
  deployer?: MastraDeployer;

  /**
   * Server middleware functions to be applied to API routes
   * Each middleware can specify a path pattern (defaults to '/api/*')
   */
  serverMiddleware?: Array<{
    handler: (c: any, next: () => Promise<void>) => Promise<Response | void>;
    path?: string;
  }>;

  // @deprecated add memory to your Agent directly instead
  memory?: MastraMemory;
}

@InstrumentClass({
  prefix: 'mastra',
  excludeMethods: ['getLogger', 'getTelemetry'],
})
export class Mastra<
  TAgents extends Record<string, Agent<any>> = Record<string, Agent<any>>,
  TWorkflows extends Record<string, Workflow> = Record<string, Workflow>,
  TVectors extends Record<string, MastraVector> = Record<string, MastraVector>,
  TTTS extends Record<string, MastraTTS> = Record<string, MastraTTS>,
  TLogger extends Logger = Logger,
  TNetworks extends Record<string, AgentNetwork> = Record<string, AgentNetwork>,
> {
  #vectors?: TVectors;
  #agents: TAgents;
  #logger: TLogger;
  #workflows: TWorkflows;
  #tts?: TTTS;
  #deployer?: MastraDeployer;
  #serverMiddleware: Array<{
    handler: (c: any, next: () => Promise<void>) => Promise<Response | void>;
    path: string;
  }> = [];
  #telemetry?: Telemetry;
  #storage?: MastraStorage;
  #memory?: MastraMemory;

  /**
   * @deprecated use getTelemetry() instead
   */
  get telemetry() {
    return this.#telemetry;
  }

  /**
   * @deprecated use getStorage() instead
   */
<<<<<<< HEAD
  memory?: MastraMemory;
  #networks?: TNetworks;
=======
  get storage() {
    return this.#storage;
  }
>>>>>>> b195f6e1

  /**
   * @deprecated use getMemory() instead
   */
  get memory() {
    return this.#memory;
  }

  constructor(config?: Config<TAgents, TWorkflows, TVectors, TTTS, TLogger, TNetworks>) {
    // Store server middleware with default path
    if (config?.serverMiddleware) {
      this.#serverMiddleware = config.serverMiddleware.map(m => ({
        handler: m.handler,
        path: m.path || '/api/*',
      }));
    }

    /*
      Lsogger
    */

    let logger: TLogger;
    if (config?.logger === false) {
      logger = noopLogger as unknown as TLogger;
    } else {
      if (config?.logger) {
        logger = config.logger;
      } else {
        const levleOnEnv = process.env.NODE_ENV === 'production' ? LogLevel.WARN : LogLevel.INFO;
        logger = createLogger({ name: 'Mastra', level: levleOnEnv }) as unknown as TLogger;
      }
    }
    this.#logger = logger;

    let storage = config?.storage;
    if (!storage) {
      storage = new DefaultProxyStorage({
        config: {
          url: process.env.MASTRA_DEFAULT_STORAGE_URL || `:memory:`,
        },
      });
    }

    /*
    Telemetry
    */
    this.#telemetry = Telemetry.init(config?.telemetry);

    /*
      Storage
    */
    if (this.#telemetry) {
      this.#storage = this.#telemetry.traceClass(storage, {
        excludeMethods: ['__setTelemetry', '__getTelemetry'],
      });
      this.#storage.__setTelemetry(this.#telemetry);
    } else {
      this.#storage = storage;
    }

    /*
    Vectors
    */
    if (config?.vectors) {
      let vectors: Record<string, MastraVector> = {};
      Object.entries(config.vectors).forEach(([key, vector]) => {
        if (this.#telemetry) {
          vectors[key] = this.#telemetry.traceClass(vector, {
            excludeMethods: ['__setTelemetry', '__getTelemetry'],
          });
          vectors[key].__setTelemetry(this.#telemetry);
        } else {
          vectors[key] = vector;
        }
      });

      this.#vectors = vectors as TVectors;
    }

    if (config?.vectors) {
      this.#vectors = config.vectors;
    }

    if (config?.memory) {
      this.#memory = config.memory;
      if (this.#telemetry) {
        this.#memory = this.#telemetry.traceClass(config.memory, {
          excludeMethods: ['__setTelemetry', '__getTelemetry'],
        });
        this.#memory.__setTelemetry(this.#telemetry);
      }
    }

    if (config && `memory` in config) {
      this.#logger.warn(`
  Memory should be added to Agents, not to Mastra.

Instead of:
  new Mastra({ memory: new Memory() })

do:
  new Agent({ memory: new Memory() })

This is a warning for now, but will throw an error in the future
`);
    }

    if (config?.tts) {
      this.#tts = config.tts;
      Object.entries(this.#tts).forEach(([key, ttsCl]) => {
        if (this.#tts?.[key]) {
          if (this.#telemetry) {
            // @ts-ignore
            this.#tts[key] = this.#telemetry.traceClass(ttsCl, {
              excludeMethods: ['__setTelemetry', '__getTelemetry'],
            });
            this.#tts[key].__setTelemetry(this.#telemetry);
          }
        }
      });
    }

    /*
    Agents
    */
    const agents: Record<string, Agent> = {};
    if (config?.agents) {
      Object.entries(config.agents).forEach(([key, agent]) => {
        if (agents[key]) {
          throw new Error(`Agent with name ID:${key} already exists`);
        }

        agent.__registerPrimitives({
          logger: this.getLogger(),
          telemetry: this.#telemetry,
          storage: this.storage,
          memory: this.memory,
          agents: agents,
          tts: this.#tts,
          vectors: this.#vectors,
        });

        agent.__registerMastra(this);

        agents[key] = agent;
      });
    }

    this.#agents = agents as TAgents;

    /*
    Networks
    */
    this.#networks = {} as TNetworks;

    if (config?.networks) {
      Object.entries(config.networks).forEach(([key, network]) => {
        network.__registerMastra(this);
        // @ts-ignore
        this.#networks[key] = network;
      });
    }

    /*
    Workflows
    */
    this.#workflows = {} as TWorkflows;

    if (config?.workflows) {
      Object.entries(config.workflows).forEach(([key, workflow]) => {
        workflow.__registerMastra(this);
        workflow.__registerPrimitives({
          logger: this.getLogger(),
          telemetry: this.#telemetry,
          storage: this.storage,
          memory: this.memory,
          agents: agents,
          tts: this.#tts,
          vectors: this.#vectors,
        });
        // @ts-ignore
        this.#workflows[key] = workflow;
      });
    }
    this.setLogger({ logger });
  }

  public getAgent<TAgentName extends keyof TAgents>(name: TAgentName): TAgents[TAgentName] {
    const agent = this.#agents?.[name];
    if (!agent) {
      throw new Error(`Agent with name ${String(name)} not found`);
    }
    return this.#agents[name];
  }

  public getAgents() {
    return this.#agents;
  }

  public getVector<TVectorName extends keyof TVectors>(name: TVectorName): TVectors[TVectorName] {
    const vector = this.#vectors?.[name];
    if (!vector) {
      throw new Error(`Vector with name ${String(name)} not found`);
    }
    return vector;
  }

  public getVectors() {
    return this.#vectors;
  }

  public getDeployer() {
    return this.#deployer;
  }

  public getWorkflow<TWorkflowId extends keyof TWorkflows>(
    id: TWorkflowId,
    { serialized }: { serialized?: boolean } = {},
  ): TWorkflows[TWorkflowId] {
    const workflow = this.#workflows?.[id];
    if (!workflow) {
      throw new Error(`Workflow with ID ${String(id)} not found`);
    }

    if (serialized) {
      return { name: workflow.name } as TWorkflows[TWorkflowId];
    }

    return workflow;
  }

  public getWorkflows(props: { serialized?: boolean } = {}): Record<string, Workflow> {
    if (props.serialized) {
      return Object.entries(this.#workflows).reduce((acc, [k, v]) => {
        return {
          ...acc,
          [k]: { name: v.name },
        };
      }, {});
    }
    return this.#workflows;
  }

  public getNetwork<TNetworkName extends keyof TNetworks>(name: TNetworkName): TNetworks[TNetworkName] {
    const network = this.#networks?.[name];
    if (!network) {
      throw new Error(`Network with name ${String(name)} not found`);
    }
    return network;
  }

  public getNetworks() {
    return this.#networks;
  }

  public setStorage(storage: MastraStorage) {
    this.#storage = storage;
  }

  public setLogger({ logger }: { logger: TLogger }) {
    this.#logger = logger;

    if (this.#agents) {
      Object.keys(this.#agents).forEach(key => {
        this.#agents?.[key]?.__setLogger(this.#logger);
      });
    }

    if (this.#memory) {
      this.#memory.__setLogger(this.#logger);
    }

    if (this.#deployer) {
      this.#deployer.__setLogger(this.#logger);
    }

    if (this.#tts) {
      Object.keys(this.#tts).forEach(key => {
        this.#tts?.[key]?.__setLogger(this.#logger);
      });
    }

    if (this.#storage) {
      this.#storage.__setLogger(this.#logger);
    }

    if (this.#vectors) {
      Object.keys(this.#vectors).forEach(key => {
        this.#vectors?.[key]?.__setLogger(this.#logger);
      });
    }
  }

  public setTelemetry(telemetry: OtelConfig) {
    this.#telemetry = Telemetry.init(telemetry);

    if (this.#agents) {
      Object.keys(this.#agents).forEach(key => {
        if (this.#telemetry) {
          this.#agents?.[key]?.__setTelemetry(this.#telemetry);
        }
      });
    }

    if (this.#memory) {
      this.#memory = this.#telemetry.traceClass(this.#memory, {
        excludeMethods: ['__setTelemetry', '__getTelemetry'],
      });
      this.#memory.__setTelemetry(this.#telemetry);
    }

    if (this.#deployer) {
      this.#deployer = this.#telemetry.traceClass(this.#deployer, {
        excludeMethods: ['__setTelemetry', '__getTelemetry'],
      });
      this.#deployer.__setTelemetry(this.#telemetry);
    }

    if (this.#tts) {
      let tts = {} as Record<string, MastraTTS>;
      Object.entries(this.#tts).forEach(([key, ttsCl]) => {
        if (this.#telemetry) {
          tts[key] = this.#telemetry.traceClass(ttsCl, {
            excludeMethods: ['__setTelemetry', '__getTelemetry'],
          });
          tts[key].__setTelemetry(this.#telemetry);
        }
      });
      this.#tts = tts as TTTS;
    }

    if (this.#storage) {
      this.#storage = this.#telemetry.traceClass(this.#storage, {
        excludeMethods: ['__setTelemetry', '__getTelemetry'],
      });
      this.#storage.__setTelemetry(this.#telemetry);
    }

    if (this.#vectors) {
      let vectors = {} as Record<string, MastraVector>;
      Object.entries(this.#vectors).forEach(([key, vector]) => {
        if (this.#telemetry) {
          vectors[key] = this.#telemetry.traceClass(vector, {
            excludeMethods: ['__setTelemetry', '__getTelemetry'],
          });
          vectors[key].__setTelemetry(this.#telemetry);
        }
      });
      this.#vectors = vectors as TVectors;
    }
  }

  public getTTS() {
    return this.#tts;
  }

  public getLogger() {
    return this.#logger;
  }

  public getTelemetry() {
    return this.#telemetry;
  }

  public getMemory() {
    return this.#memory;
  }

  public getStorage() {
    return this.#storage;
  }

  public getServerMiddleware() {
    return this.#serverMiddleware;
  }

  public async getLogsByRunId({ runId, transportId }: { runId: string; transportId: string }) {
    if (!transportId) {
      throw new Error('Transport ID is required');
    }
    return await this.#logger.getLogsByRunId({ runId, transportId });
  }

  public async getLogs(transportId: string) {
    if (!transportId) {
      throw new Error('Transport ID is required');
    }
    return await this.#logger.getLogs(transportId);
  }
}<|MERGE_RESOLUTION|>--- conflicted
+++ resolved
@@ -68,6 +68,7 @@
   #telemetry?: Telemetry;
   #storage?: MastraStorage;
   #memory?: MastraMemory;
+  #networks?: TNetworks;
 
   /**
    * @deprecated use getTelemetry() instead
@@ -79,14 +80,9 @@
   /**
    * @deprecated use getStorage() instead
    */
-<<<<<<< HEAD
-  memory?: MastraMemory;
-  #networks?: TNetworks;
-=======
   get storage() {
     return this.#storage;
   }
->>>>>>> b195f6e1
 
   /**
    * @deprecated use getMemory() instead
