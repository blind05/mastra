--- conflicted
+++ resolved
@@ -76,9 +76,6 @@
   memory?: MastraMemory;
   #networks?: TNetworks;
 
-<<<<<<< HEAD
-  constructor(config?: Config<TAgents, TWorkflows, TVectors, TTTS, TLogger, TNetworks>) {
-=======
   /**
    * @deprecated use getTelemetry() instead
    */
@@ -86,7 +83,7 @@
     return this.#telemetry;
   }
 
-  constructor(config?: Config<TAgents, TWorkflows, TVectors, TTTS, TLogger>) {
+  constructor(config?: Config<TAgents, TWorkflows, TVectors, TTTS, TLogger, TNetworks>) {
     // Store server middleware with default path
     if (config?.serverMiddleware) {
       this.#serverMiddleware = config.serverMiddleware.map(m => ({
@@ -95,7 +92,6 @@
       }));
     }
 
->>>>>>> de3108ec
     /*
       Lsogger
     */
