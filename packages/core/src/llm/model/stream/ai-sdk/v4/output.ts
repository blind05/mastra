--- conflicted
+++ resolved
@@ -1,9 +1,4 @@
-<<<<<<< HEAD
-import { TransformStream } from 'stream/web';
-
-=======
 import { TransformStream, TextEncoderStream, TextDecoderStream } from 'stream/web';
->>>>>>> f2d3479d
 import type { DataStreamOptions, DataStreamWriter, LanguageModelV1StreamPart, StreamData } from 'ai';
 import { NoObjectGeneratedError } from 'ai';
 import type { ChunkType } from '../../../../../stream/types';
