--- conflicted
+++ resolved
@@ -1,17 +1,12 @@
-<<<<<<< HEAD
-=======
 import type { ReadableStream } from 'stream/web';
 import { TransformStream } from 'stream/web';
->>>>>>> f2d3479d
 import type { Span } from '@opentelemetry/api';
 import type { TelemetrySettings } from 'ai-v5';
 import { MastraBase } from '../../../../base';
 import type { ChunkType } from '../../../../stream/types';
 import { AISDKV4OutputStream, convertFullStreamChunkToAISDKv4 } from '../ai-sdk/v4';
 import { AISDKV5OutputStream } from '../ai-sdk/v5/output';
-<<<<<<< HEAD
 import type { ExecuteOptions } from '../types';
-=======
 
 interface StepBufferItem {
   stepType: 'initial' | 'tool-result';
@@ -42,7 +37,6 @@
   toolResults: any[];
   msgCount: number;
 }
->>>>>>> f2d3479d
 
 function reasoningDetailsFromMessages(messages: any[]) {
   return messages
