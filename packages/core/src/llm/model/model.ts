import {
  AnthropicSchemaCompatLayer,
  applyCompatLayer,
  DeepSeekSchemaCompatLayer,
  GoogleSchemaCompatLayer,
  MetaSchemaCompatLayer,
  OpenAIReasoningSchemaCompatLayer,
  OpenAISchemaCompatLayer,
} from '@mastra/schema-compat';
import type { ModelMessage, Schema, StopCondition } from 'ai';
import { generateObject, generateText, jsonSchema, stepCountIs, Output, streamObject, streamText } from 'ai';
import type { JSONSchema7 } from 'json-schema';
import type { ZodSchema } from 'zod';
import { z } from 'zod';

import type {
  GenerateReturn,
  LLMInnerStreamOptions,
  LLMStreamObjectOptions,
  LLMStreamOptions,
  LLMTextObjectOptions,
  LLMTextOptions,
  StopConditionArgs,
  StreamReturn,
} from '../';
import type { MastraPrimitives } from '../../action';
<<<<<<< HEAD
import type { MastraLanguageModel } from '../../agent/types';
import { MastraBase } from '../../base';
import { RegisteredLogger } from '../../logger';
=======
import { MastraError, ErrorDomain, ErrorCategory } from '../../error';
>>>>>>> 5bae1de8
import type { Mastra } from '../../mastra';
import type { MastraMemory } from '../../memory/memory';
import type { ConvertedToolSet } from '../../tools';
import { delay } from '../../utils';

type MessageInput = string | string[] | ModelMessage | ModelMessage[];

export class MastraLLM extends MastraBase {
  #model: MastraLanguageModel;
  #mastra?: Mastra;

  constructor({ model, mastra }: { model: MastraLanguageModel; mastra?: Mastra }) {
    super({ name: 'aisdk', component: RegisteredLogger.LLM });

    this.#model = model;

    if (mastra) {
      this.#mastra = mastra;
      if (mastra.getLogger()) {
        this.__setLogger(this.#mastra.getLogger());
      }
    }
  }

  __registerPrimitives(p: MastraPrimitives) {
    if (p.telemetry) {
      this.__setTelemetry(p.telemetry);
    }

    if (p.logger) {
      this.__setLogger(p.logger);
    }
  }

  __registerMastra(p: Mastra) {
    this.#mastra = p;
  }

  getProvider() {
    return this.#model.provider;
  }

  getModelId() {
    return this.#model.modelId;
  }

  getModel() {
    return this.#model;
  }

  // AI SDK v5 removed maxSteps and replaced with stopWhen: stepCountIs(number)
  // This method allows us to keep using maxSteps for now.
  private getStopWhen(args: StopConditionArgs): StopCondition<any> | StopCondition<any>[] | undefined {
    if (args.stopWhen) return args.stopWhen;
    if (args.maxSteps) {
      return stepCountIs(args.maxSteps);
    }
    return stepCountIs(5); // our previous default maxSteps
  }

  private _applySchemaCompat(schema: ZodSchema | JSONSchema7): Schema {
    const model = this.#model;

    const schemaCompatLayers = [];

    if (model) {
      schemaCompatLayers.push(
        new OpenAIReasoningSchemaCompatLayer(model),
        new OpenAISchemaCompatLayer(model),
        new GoogleSchemaCompatLayer(model),
        new AnthropicSchemaCompatLayer(model),
        new DeepSeekSchemaCompatLayer(model),
        new MetaSchemaCompatLayer(model),
      );
    }

    return applyCompatLayer({
      schema: schema as any,
      compatLayers: schemaCompatLayers,
      mode: 'aiSdkSchema',
    });
  }

  async __text<Z extends ZodSchema | JSONSchema7 | undefined>({
    runId,
    messages,
    maxSteps,
    stopWhen,
    tools = {},
    temperature,
    toolChoice = 'auto',
    onStepFinish,
    experimental_output,
    telemetry,
    threadId,
    resourceId,
    memory,
    runtimeContext,
    experimental_activeTools,
    activeTools,
    ...rest
  }: LLMTextOptions<Z> & { memory?: MastraMemory; messages: MessageInput }) {
    const model = this.#model;

    const formattedMessages: ModelMessage[] = this.inputMessagesToModelMessages(messages);

    this.logger.debug(`[LLM] - Generating text`, {
      runId,
      messages,
      maxSteps,
      threadId,
      resourceId,
      tools: Object.keys(tools),
    });

    let schema: z.ZodType<Z> | Schema<Z> | undefined;

    if (experimental_output) {
      this.logger.debug('[LLM] - Using experimental output', {
        runId,
      });
      if (typeof (experimental_output as any).parse === 'function') {
        schema = experimental_output as z.ZodType<Z>;
        if (schema instanceof z.ZodArray) {
          schema = schema._def.type as z.ZodType<Z>;
        }
      } else {
        schema = jsonSchema(experimental_output as JSONSchema7) as Schema<Z>;
      }
    }

    return await generateText<ConvertedToolSet, any, any>({
      ...rest,
      stopWhen: this.getStopWhen({ maxSteps, stopWhen }),
      temperature,
      tools,
      toolChoice,
      experimental_activeTools: experimental_activeTools as string[] | undefined,
      activeTools: activeTools as string[] | undefined,
      onStepFinish: async (props: any) => {
        try {
          await onStepFinish?.(props);
        } catch (e: unknown) {
          const mastraError = new MastraError(
            {
              id: 'LLM_TEXT_ON_STEP_FINISH_CALLBACK_EXECUTION_FAILED',
              domain: ErrorDomain.LLM,
              category: ErrorCategory.USER,
              details: {
                modelId: model.modelId,
                modelProvider: model.provider,
                runId: runId ?? 'unknown',
                threadId: threadId ?? 'unknown',
                resourceId: resourceId ?? 'unknown',
                finishReason: props?.finishReason,
                toolCalls: props?.toolCalls ? JSON.stringify(props.toolCalls) : '',
                toolResults: props?.toolResults ? JSON.stringify(props.toolResults) : '',
                usage: props?.usage ? JSON.stringify(props.usage) : '',
              },
            },
            e,
          );
          this.logger.trackException(mastraError);
          throw mastraError;
        }

        this.logger.debug('[LLM] - Step Change:', {
          text: props?.text,
          toolCalls: props?.toolCalls,
          toolResults: props?.toolResults,
          finishReason: props?.finishReason,
          usage: props?.usage,
          runId,
        });

        if (
          props?.response?.headers?.['x-ratelimit-remaining-tokens'] &&
          parseInt(props?.response?.headers?.['x-ratelimit-remaining-tokens'], 10) < 2000
        ) {
          this.logger.warn('Rate limit approaching, waiting 10 seconds', { runId });
          await delay(10 * 1000);
        }
      },
<<<<<<< HEAD
      model,
      messages: formattedMessages,
      experimental_telemetry: {
        ...this.experimental_telemetry,
        ...telemetry,
      },
      experimental_output: schema
        ? Output.object({
            schema,
          })
        : undefined,
    });
=======
      ...rest,
    };

    let schema: z.ZodType<Z> | Schema<Z> | undefined;

    if (experimental_output) {
      this.logger.debug('[LLM] - Using experimental output', {
        runId,
      });
      if (typeof (experimental_output as any).parse === 'function') {
        schema = experimental_output as z.ZodType<Z>;
        if (schema instanceof z.ZodArray) {
          schema = schema._def.type as z.ZodType<Z>;
        }
      } else {
        schema = jsonSchema(experimental_output as JSONSchema7) as Schema<Z>;
      }
    }

    try {
      return await generateText({
        messages,
        ...argsForExecute,
        experimental_telemetry: {
          ...this.experimental_telemetry,
          ...telemetry,
        },
        experimental_output: schema
          ? Output.object({
              schema,
            })
          : undefined,
      });
    } catch (e: unknown) {
      const mastraError = new MastraError(
        {
          id: 'LLM_GENERATE_TEXT_AI_SDK_EXECUTION_FAILED',
          domain: ErrorDomain.LLM,
          category: ErrorCategory.THIRD_PARTY,
          details: {
            modelId: model.modelId,
            modelProvider: model.provider,
            runId: runId ?? 'unknown',
            threadId: threadId ?? 'unknown',
            resourceId: resourceId ?? 'unknown',
          },
        },
        e,
      );
      this.logger.trackException(mastraError);
      throw mastraError;
    }
>>>>>>> 5bae1de8
  }

  async __textObject<T extends ZodSchema | JSONSchema7 | undefined>({
    messages,
    structuredOutput,
    runId,
    temperature,
    telemetry,
    threadId,
    resourceId,
    memory,
    runtimeContext,
    ...rest
  }: LLMTextObjectOptions<T> & { memory?: MastraMemory; messages: MessageInput }) {
    const model = this.#model;

    this.logger.debug(`[LLM] - Generating a text object`, { runId });

<<<<<<< HEAD
=======
    const argsForExecute = {
      model,
      temperature,
      tools: {
        ...tools,
      },
      maxSteps,
      toolChoice,
      onStepFinish: async (props: any) => {
        try {
          await onStepFinish?.(props);
        } catch (e: unknown) {
          const mastraError = new MastraError(
            {
              id: 'LLM_TEXT_OBJECT_ON_STEP_FINISH_CALLBACK_EXECUTION_FAILED',
              domain: ErrorDomain.LLM,
              category: ErrorCategory.USER,
              details: {
                runId: runId ?? 'unknown',
                threadId: threadId ?? 'unknown',
                resourceId: resourceId ?? 'unknown',
                finishReason: props?.finishReason,
                toolCalls: props?.toolCalls ? JSON.stringify(props.toolCalls) : '',
                toolResults: props?.toolResults ? JSON.stringify(props.toolResults) : '',
                usage: props?.usage ? JSON.stringify(props.usage) : '',
              },
            },
            e,
          );
          this.logger.trackException(mastraError);
          throw mastraError;
        }

        this.logger.debug('[LLM] - Step Change:', {
          text: props?.text,
          toolCalls: props?.toolCalls,
          toolResults: props?.toolResults,
          finishReason: props?.finishReason,
          usage: props?.usage,
          runId,
        });

        if (
          props?.response?.headers?.['x-ratelimit-remaining-tokens'] &&
          parseInt(props?.response?.headers?.['x-ratelimit-remaining-tokens'], 10) < 2000
        ) {
          this.logger.warn('Rate limit approaching, waiting 10 seconds', { runId });
          await delay(10 * 1000);
        }
      },
      ...rest,
    };

>>>>>>> 5bae1de8
    let output: any = 'object';
    if (structuredOutput instanceof z.ZodArray) {
      output = 'array';
      structuredOutput = structuredOutput._def.type;
    }

<<<<<<< HEAD
    const processedSchema = this._applySchemaCompat(structuredOutput!);

    return await generateObject<any, any, any>({
      ...rest,
      temperature,
      model,
      messages,
      output,
      schema: processedSchema as Schema<T>,
      experimental_telemetry: {
        ...this.experimental_telemetry,
        ...telemetry,
      },
    });
=======
    try {
      const processedSchema = this._applySchemaCompat(structuredOutput!);

      return await generateObject({
        messages,
        ...argsForExecute,
        output,
        schema: processedSchema as Schema<T>,
        experimental_telemetry: {
          ...this.experimental_telemetry,
          ...telemetry,
        },
      });
    } catch (e: unknown) {
      const mastraError = new MastraError(
        {
          id: 'LLM_GENERATE_OBJECT_AI_SDK_EXECUTION_FAILED',
          domain: ErrorDomain.LLM,
          category: ErrorCategory.THIRD_PARTY,
          details: {
            modelId: model.modelId,
            modelProvider: model.provider,
            runId: runId ?? 'unknown',
            threadId: threadId ?? 'unknown',
            resourceId: resourceId ?? 'unknown',
          },
        },
        e,
      );
      this.logger.trackException(mastraError);
      throw mastraError;
    }
>>>>>>> 5bae1de8
  }

  async __stream<Z extends ZodSchema | JSONSchema7 | undefined = undefined>({
    messages,
    onStepFinish,
    onFinish,
    maxSteps,
    stopWhen,
    tools = {},
    runId,
    temperature,
    toolChoice = 'auto',
    experimental_output,
    telemetry,
    threadId,
    resourceId,
    memory,
    runtimeContext,
    ...rest
  }: LLMInnerStreamOptions<Z> & { memory?: MastraMemory; messages: MessageInput }) {
    const model = this.#model;
    const formattedMessages: ModelMessage[] = this.inputMessagesToModelMessages(messages);

    this.logger.debug(`[LLM] - Streaming text`, {
      runId,
      threadId,
      resourceId,
      messages,
      maxSteps,
      tools: Object.keys(tools || {}),
    });

    let schema: z.ZodType<Z> | Schema<Z> | undefined;

    if (experimental_output) {
      this.logger.debug('[LLM] - Using experimental output', {
        runId,
      });
      if (typeof (experimental_output as any).parse === 'function') {
        schema = experimental_output as z.ZodType<Z>;
        if (schema instanceof z.ZodArray) {
          schema = schema._def.type as z.ZodType<Z>;
        }
      } else {
        schema = jsonSchema(experimental_output as JSONSchema7) as Schema<Z>;
      }
    }

    return streamText<ConvertedToolSet, any, any>({
      ...rest,
      model,
      messages: formattedMessages,
      // TODO: without removing these here there's a type error
      experimental_activeTools: undefined,
      activeTools: undefined,
      temperature,
      tools,
      stopWhen: this.getStopWhen({ maxSteps, stopWhen }),
      toolChoice,
      onStepFinish: async (props: any) => {
        try {
          await onStepFinish?.(props);
        } catch (e: unknown) {
          const mastraError = new MastraError(
            {
              id: 'LLM_STREAM_ON_STEP_FINISH_CALLBACK_EXECUTION_FAILED',
              domain: ErrorDomain.LLM,
              category: ErrorCategory.USER,
              details: {
                modelId: model.modelId,
                modelProvider: model.provider,
                runId: runId ?? 'unknown',
                threadId: threadId ?? 'unknown',
                resourceId: resourceId ?? 'unknown',
                finishReason: props?.finishReason,
                toolCalls: props?.toolCalls ? JSON.stringify(props.toolCalls) : '',
                toolResults: props?.toolResults ? JSON.stringify(props.toolResults) : '',
                usage: props?.usage ? JSON.stringify(props.usage) : '',
              },
            },
            e,
          );
          this.logger.trackException(mastraError);
          throw mastraError;
        }

        this.logger.debug('[LLM] - Stream Step Change:', {
          text: props?.text,
          toolCalls: props?.toolCalls,
          toolResults: props?.toolResults,
          finishReason: props?.finishReason,
          usage: props?.usage,
          runId,
        });

        if (
          props?.response?.headers?.['x-ratelimit-remaining-tokens'] &&
          parseInt(props?.response?.headers?.['x-ratelimit-remaining-tokens'], 10) < 2000
        ) {
          this.logger.warn('Rate limit approaching, waiting 10 seconds', { runId });
          await delay(10 * 1000);
        }
      },
      onFinish: async (props: any) => {
        try {
          await onFinish?.(props);
        } catch (e: unknown) {
          const mastraError = new MastraError(
            {
              id: 'LLM_STREAM_ON_FINISH_CALLBACK_EXECUTION_FAILED',
              domain: ErrorDomain.LLM,
              category: ErrorCategory.USER,
              details: {
                modelId: model.modelId,
                modelProvider: model.provider,
                runId: runId ?? 'unknown',
                threadId: threadId ?? 'unknown',
                resourceId: resourceId ?? 'unknown',
                finishReason: props?.finishReason,
                toolCalls: props?.toolCalls ? JSON.stringify(props.toolCalls) : '',
                toolResults: props?.toolResults ? JSON.stringify(props.toolResults) : '',
                usage: props?.usage ? JSON.stringify(props.usage) : '',
              },
            },
            e,
          );
          this.logger.trackException(mastraError);
          throw mastraError;
        }

        this.logger.debug('[LLM] - Stream Finished:', {
          text: props?.text,
          toolCalls: props?.toolCalls,
          toolResults: props?.toolResults,
          finishReason: props?.finishReason,
          usage: props?.usage,
          runId,
          threadId,
          resourceId,
        });
      },
<<<<<<< HEAD
      experimental_telemetry: {
        ...this.experimental_telemetry,
        ...telemetry,
      },
      experimental_output: schema
        ? Output.object({
            schema,
          })
        : undefined,
    });
=======
      ...rest,
    };

    let schema: z.ZodType<Z> | Schema<Z> | undefined;

    if (experimental_output) {
      this.logger.debug('[LLM] - Using experimental output', {
        runId,
      });
      if (typeof (experimental_output as any).parse === 'function') {
        schema = experimental_output as z.ZodType<Z>;
        if (schema instanceof z.ZodArray) {
          schema = schema._def.type as z.ZodType<Z>;
        }
      } else {
        schema = jsonSchema(experimental_output as JSONSchema7) as Schema<Z>;
      }
    }

    try {
      return await streamText({
        messages,
        ...argsForExecute,
        experimental_telemetry: {
          ...this.experimental_telemetry,
          ...telemetry,
        },
        experimental_output: schema
          ? Output.object({
              schema,
            })
          : undefined,
      });
    } catch (e: unknown) {
      const mastraError = new MastraError(
        {
          id: 'LLM_STREAM_TEXT_AI_SDK_EXECUTION_FAILED',
          domain: ErrorDomain.LLM,
          category: ErrorCategory.THIRD_PARTY,
          details: {
            modelId: model.modelId,
            modelProvider: model.provider,
            runId: runId ?? 'unknown',
            threadId: threadId ?? 'unknown',
            resourceId: resourceId ?? 'unknown',
          },
        },
        e,
      );
      this.logger.trackException(mastraError);
      throw mastraError;
    }
>>>>>>> 5bae1de8
  }

  async __streamObject<T extends ZodSchema | JSONSchema7 | undefined>({
    messages,
    runId,
    runtimeContext,
    threadId,
    resourceId,
    memory,
    temperature,
    onStepFinish,
    onFinish,
    structuredOutput,
    telemetry,
    ...rest
  }: LLMStreamObjectOptions<T> & { memory?: MastraMemory; messages: MessageInput }) {
    const model = this.#model;
    this.logger.debug(`[LLM] - Streaming structured output`, {
      runId,
      messages,
    });

<<<<<<< HEAD
    let output: any = 'object';
    if (structuredOutput instanceof z.ZodArray) {
      output = 'array';
      structuredOutput = structuredOutput._def.type;
    }
=======
    const finalTools = tools;

    const argsForExecute = {
      model,
      temperature,
      tools: {
        ...finalTools,
      },
      maxSteps,
      toolChoice,
      onStepFinish: async (props: any) => {
        try {
          await onStepFinish?.(props);
        } catch (e: unknown) {
          const mastraError = new MastraError(
            {
              id: 'LLM_STREAM_OBJECT_ON_STEP_FINISH_CALLBACK_EXECUTION_FAILED',
              domain: ErrorDomain.LLM,
              category: ErrorCategory.USER,
              details: {
                modelId: model.modelId,
                modelProvider: model.provider,
                runId: runId ?? 'unknown',
                threadId: threadId ?? 'unknown',
                resourceId: resourceId ?? 'unknown',
                usage: props?.usage ? JSON.stringify(props.usage) : '',
                toolCalls: props?.toolCalls ? JSON.stringify(props.toolCalls) : '',
                toolResults: props?.toolResults ? JSON.stringify(props.toolResults) : '',
                finishReason: props?.finishReason,
              },
            },
            e,
          );
          this.logger.trackException(mastraError);
          throw mastraError;
        }
>>>>>>> 5bae1de8

    const processedSchema = this._applySchemaCompat(structuredOutput!);

    return streamObject<any, any, any>({
      ...rest,
      messages,
      temperature,
      onFinish: async (props: any) => {
        try {
          await onFinish?.(props);
        } catch (e: unknown) {
          const mastraError = new MastraError(
            {
              id: 'LLM_STREAM_OBJECT_ON_FINISH_CALLBACK_EXECUTION_FAILED',
              domain: ErrorDomain.LLM,
              category: ErrorCategory.USER,
              details: {
                modelId: model.modelId,
                modelProvider: model.provider,
                runId: runId ?? 'unknown',
                threadId: threadId ?? 'unknown',
                resourceId: resourceId ?? 'unknown',
                toolCalls: props?.toolCalls ? JSON.stringify(props.toolCalls) : '',
                toolResults: props?.toolResults ? JSON.stringify(props.toolResults) : '',
                finishReason: props?.finishReason,
                usage: props?.usage ? JSON.stringify(props.usage) : '',
              },
            },
            e,
          );
          this.logger.trackException(mastraError);
          throw mastraError;
        }

        this.logger.debug('[LLM] - Stream Finished:', {
          text: props?.text,
          toolCalls: props?.toolCalls,
          toolResults: props?.toolResults,
          finishReason: props?.finishReason,
          usage: props?.usage,
          runId,
          threadId,
          resourceId,
        });
      },
<<<<<<< HEAD
      model,
      output,
      schema: processedSchema as Schema<T>,
      experimental_telemetry: {
        ...this.experimental_telemetry,
        ...telemetry,
      },
    });
=======
      ...rest,
    };

    let output: any = 'object';
    if (structuredOutput instanceof z.ZodArray) {
      output = 'array';
      structuredOutput = structuredOutput._def.type;
    }

    try {
      const processedSchema = this._applySchemaCompat(structuredOutput!);

      return streamObject({
        messages,
        ...argsForExecute,
        output,
        schema: processedSchema as Schema<T>,
        experimental_telemetry: {
          ...this.experimental_telemetry,
          ...telemetry,
        },
      });
    } catch (e: unknown) {
      const mastraError = new MastraError(
        {
          id: 'LLM_STREAM_OBJECT_AI_SDK_EXECUTION_FAILED',
          domain: ErrorDomain.LLM,
          category: ErrorCategory.THIRD_PARTY,
          details: {
            modelId: model.modelId,
            modelProvider: model.provider,
            runId: runId ?? 'unknown',
            threadId: threadId ?? 'unknown',
            resourceId: resourceId ?? 'unknown',
          },
        },
        e,
      );
      this.logger.trackException(mastraError);
      throw mastraError;
    }
>>>>>>> 5bae1de8
  }

  async generate<Z extends ZodSchema | JSONSchema7 | undefined = undefined>(
    messages: MessageInput,
    { output, ...rest }: LLMStreamOptions<Z> & { memory?: MastraMemory },
  ): Promise<GenerateReturn<Z>> {
    if (!output) {
      return (await this.__text({
        messages: this.inputMessagesToModelMessages(messages),
        ...rest,
      })) as unknown as GenerateReturn<Z>;
    }

    return (await this.__textObject({
      messages: this.inputMessagesToModelMessages(messages),
      structuredOutput: output,
      ...rest,
    })) as unknown as GenerateReturn<Z>;
  }

  private inputMessagesToModelMessages(messages: MessageInput): ModelMessage[] {
    const arrayMessages = Array.isArray(messages) ? messages : [messages];
    return arrayMessages.map(m => {
      if (typeof m === `string`) return { role: 'user' as const, content: m };
      return m;
    });
  }
  async stream<Z extends ZodSchema | JSONSchema7 | undefined = undefined>(
    messages: MessageInput,
    { output, ...rest }: LLMStreamOptions<Z> & { memory?: MastraMemory },
  ) {
    if (!output) {
      return (await this.__stream({
        messages: this.inputMessagesToModelMessages(messages),
        ...rest,
      })) as unknown as StreamReturn<Z>;
    }

    return (await this.__streamObject({
      messages: this.inputMessagesToModelMessages(messages),
      structuredOutput: output,
      ...rest,
    })) as unknown as StreamReturn<Z>;
  }
}<|MERGE_RESOLUTION|>--- conflicted
+++ resolved
@@ -24,13 +24,10 @@
   StreamReturn,
 } from '../';
 import type { MastraPrimitives } from '../../action';
-<<<<<<< HEAD
 import type { MastraLanguageModel } from '../../agent/types';
 import { MastraBase } from '../../base';
 import { RegisteredLogger } from '../../logger';
-=======
 import { MastraError, ErrorDomain, ErrorCategory } from '../../error';
->>>>>>> 5bae1de8
 import type { Mastra } from '../../mastra';
 import type { MastraMemory } from '../../memory/memory';
 import type { ConvertedToolSet } from '../../tools';
@@ -132,10 +129,8 @@
     experimental_activeTools,
     activeTools,
     ...rest
-  }: LLMTextOptions<Z> & { memory?: MastraMemory; messages: MessageInput }) {
+  }: LLMTextOptions<Z> & { memory?: MastraMemory }) {
     const model = this.#model;
-
-    const formattedMessages: ModelMessage[] = this.inputMessagesToModelMessages(messages);
 
     this.logger.debug(`[LLM] - Generating text`, {
       runId,
@@ -162,95 +157,59 @@
       }
     }
 
-    return await generateText<ConvertedToolSet, any, any>({
-      ...rest,
-      stopWhen: this.getStopWhen({ maxSteps, stopWhen }),
-      temperature,
-      tools,
-      toolChoice,
-      experimental_activeTools: experimental_activeTools as string[] | undefined,
-      activeTools: activeTools as string[] | undefined,
-      onStepFinish: async (props: any) => {
-        try {
-          await onStepFinish?.(props);
-        } catch (e: unknown) {
-          const mastraError = new MastraError(
-            {
-              id: 'LLM_TEXT_ON_STEP_FINISH_CALLBACK_EXECUTION_FAILED',
-              domain: ErrorDomain.LLM,
-              category: ErrorCategory.USER,
-              details: {
-                modelId: model.modelId,
-                modelProvider: model.provider,
-                runId: runId ?? 'unknown',
-                threadId: threadId ?? 'unknown',
-                resourceId: resourceId ?? 'unknown',
-                finishReason: props?.finishReason,
-                toolCalls: props?.toolCalls ? JSON.stringify(props.toolCalls) : '',
-                toolResults: props?.toolResults ? JSON.stringify(props.toolResults) : '',
-                usage: props?.usage ? JSON.stringify(props.usage) : '',
+    try {
+      return await generateText<ConvertedToolSet, any, any>({
+        ...rest,
+        messages: this.inputMessagesToModelMessages(messages),
+        stopWhen: this.getStopWhen({ maxSteps, stopWhen }),
+        model,
+        temperature,
+        tools,
+        toolChoice,
+        onStepFinish: async (props: any) => {
+          try {
+            await onStepFinish?.(props);
+          } catch (e: unknown) {
+            const mastraError = new MastraError(
+              {
+                id: 'LLM_TEXT_ON_STEP_FINISH_CALLBACK_EXECUTION_FAILED',
+                domain: ErrorDomain.LLM,
+                category: ErrorCategory.USER,
+                details: {
+                  modelId: model.modelId,
+                  modelProvider: model.provider,
+                  runId: runId ?? 'unknown',
+                  threadId: threadId ?? 'unknown',
+                  resourceId: resourceId ?? 'unknown',
+                  finishReason: props?.finishReason,
+                  toolCalls: props?.toolCalls ? JSON.stringify(props.toolCalls) : '',
+                  toolResults: props?.toolResults ? JSON.stringify(props.toolResults) : '',
+                  usage: props?.usage ? JSON.stringify(props.usage) : '',
+                },
               },
-            },
-            e,
-          );
-          this.logger.trackException(mastraError);
-          throw mastraError;
-        }
-
-        this.logger.debug('[LLM] - Step Change:', {
-          text: props?.text,
-          toolCalls: props?.toolCalls,
-          toolResults: props?.toolResults,
-          finishReason: props?.finishReason,
-          usage: props?.usage,
-          runId,
-        });
-
-        if (
-          props?.response?.headers?.['x-ratelimit-remaining-tokens'] &&
-          parseInt(props?.response?.headers?.['x-ratelimit-remaining-tokens'], 10) < 2000
-        ) {
-          this.logger.warn('Rate limit approaching, waiting 10 seconds', { runId });
-          await delay(10 * 1000);
-        }
-      },
-<<<<<<< HEAD
-      model,
-      messages: formattedMessages,
-      experimental_telemetry: {
-        ...this.experimental_telemetry,
-        ...telemetry,
-      },
-      experimental_output: schema
-        ? Output.object({
-            schema,
-          })
-        : undefined,
-    });
-=======
-      ...rest,
-    };
-
-    let schema: z.ZodType<Z> | Schema<Z> | undefined;
-
-    if (experimental_output) {
-      this.logger.debug('[LLM] - Using experimental output', {
-        runId,
-      });
-      if (typeof (experimental_output as any).parse === 'function') {
-        schema = experimental_output as z.ZodType<Z>;
-        if (schema instanceof z.ZodArray) {
-          schema = schema._def.type as z.ZodType<Z>;
-        }
-      } else {
-        schema = jsonSchema(experimental_output as JSONSchema7) as Schema<Z>;
-      }
-    }
-
-    try {
-      return await generateText({
-        messages,
-        ...argsForExecute,
+              e,
+            );
+            this.logger.trackException(mastraError);
+            throw mastraError;
+          }
+
+          this.logger.debug('[LLM] - Step Change:', {
+            text: props?.text,
+            toolCalls: props?.toolCalls,
+            toolResults: props?.toolResults,
+            finishReason: props?.finishReason,
+            usage: props?.usage,
+            runId,
+          });
+
+          if (
+            props?.response?.headers?.['x-ratelimit-remaining-tokens'] &&
+            parseInt(props?.response?.headers?.['x-ratelimit-remaining-tokens'], 10) < 2000
+          ) {
+            this.logger.warn('Rate limit approaching, waiting 10 seconds', { runId });
+            await delay(10 * 1000);
+          }
+        },
         experimental_telemetry: {
           ...this.experimental_telemetry,
           ...telemetry,
@@ -280,7 +239,6 @@
       this.logger.trackException(mastraError);
       throw mastraError;
     }
->>>>>>> 5bae1de8
   }
 
   async __textObject<T extends ZodSchema | JSONSchema7 | undefined>({
@@ -293,96 +251,28 @@
     resourceId,
     memory,
     runtimeContext,
+    onStepFinish,
+    experimental_output,
     ...rest
-  }: LLMTextObjectOptions<T> & { memory?: MastraMemory; messages: MessageInput }) {
+  }: LLMTextObjectOptions<T> & { memory?: MastraMemory }) {
     const model = this.#model;
 
     this.logger.debug(`[LLM] - Generating a text object`, { runId });
 
-<<<<<<< HEAD
-=======
-    const argsForExecute = {
-      model,
-      temperature,
-      tools: {
-        ...tools,
-      },
-      maxSteps,
-      toolChoice,
-      onStepFinish: async (props: any) => {
-        try {
-          await onStepFinish?.(props);
-        } catch (e: unknown) {
-          const mastraError = new MastraError(
-            {
-              id: 'LLM_TEXT_OBJECT_ON_STEP_FINISH_CALLBACK_EXECUTION_FAILED',
-              domain: ErrorDomain.LLM,
-              category: ErrorCategory.USER,
-              details: {
-                runId: runId ?? 'unknown',
-                threadId: threadId ?? 'unknown',
-                resourceId: resourceId ?? 'unknown',
-                finishReason: props?.finishReason,
-                toolCalls: props?.toolCalls ? JSON.stringify(props.toolCalls) : '',
-                toolResults: props?.toolResults ? JSON.stringify(props.toolResults) : '',
-                usage: props?.usage ? JSON.stringify(props.usage) : '',
-              },
-            },
-            e,
-          );
-          this.logger.trackException(mastraError);
-          throw mastraError;
-        }
-
-        this.logger.debug('[LLM] - Step Change:', {
-          text: props?.text,
-          toolCalls: props?.toolCalls,
-          toolResults: props?.toolResults,
-          finishReason: props?.finishReason,
-          usage: props?.usage,
-          runId,
-        });
-
-        if (
-          props?.response?.headers?.['x-ratelimit-remaining-tokens'] &&
-          parseInt(props?.response?.headers?.['x-ratelimit-remaining-tokens'], 10) < 2000
-        ) {
-          this.logger.warn('Rate limit approaching, waiting 10 seconds', { runId });
-          await delay(10 * 1000);
-        }
-      },
-      ...rest,
-    };
-
->>>>>>> 5bae1de8
     let output: any = 'object';
     if (structuredOutput instanceof z.ZodArray) {
       output = 'array';
       structuredOutput = structuredOutput._def.type;
     }
 
-<<<<<<< HEAD
-    const processedSchema = this._applySchemaCompat(structuredOutput!);
-
-    return await generateObject<any, any, any>({
-      ...rest,
-      temperature,
-      model,
-      messages,
-      output,
-      schema: processedSchema as Schema<T>,
-      experimental_telemetry: {
-        ...this.experimental_telemetry,
-        ...telemetry,
-      },
-    });
-=======
     try {
       const processedSchema = this._applySchemaCompat(structuredOutput!);
 
-      return await generateObject({
+      const result = await generateObject<any, any, any>({
+        ...rest,
+        temperature,
+        model,
         messages,
-        ...argsForExecute,
         output,
         schema: processedSchema as Schema<T>,
         experimental_telemetry: {
@@ -390,6 +280,15 @@
           ...telemetry,
         },
       });
+
+      this.logger.debug('[LLM] - __textObject result:', {
+        text: JSON.stringify(result?.object),
+        finishReason: result?.finishReason,
+        usage: result?.usage,
+        runId,
+      });
+
+      return result;
     } catch (e: unknown) {
       const mastraError = new MastraError(
         {
@@ -409,7 +308,6 @@
       this.logger.trackException(mastraError);
       throw mastraError;
     }
->>>>>>> 5bae1de8
   }
 
   async __stream<Z extends ZodSchema | JSONSchema7 | undefined = undefined>({
@@ -429,9 +327,8 @@
     memory,
     runtimeContext,
     ...rest
-  }: LLMInnerStreamOptions<Z> & { memory?: MastraMemory; messages: MessageInput }) {
+  }: LLMInnerStreamOptions<Z> & { memory?: MastraMemory }) {
     const model = this.#model;
-    const formattedMessages: ModelMessage[] = this.inputMessagesToModelMessages(messages);
 
     this.logger.debug(`[LLM] - Streaming text`, {
       runId,
@@ -458,134 +355,102 @@
       }
     }
 
-    return streamText<ConvertedToolSet, any, any>({
-      ...rest,
-      model,
-      messages: formattedMessages,
-      // TODO: without removing these here there's a type error
-      experimental_activeTools: undefined,
-      activeTools: undefined,
-      temperature,
-      tools,
-      stopWhen: this.getStopWhen({ maxSteps, stopWhen }),
-      toolChoice,
-      onStepFinish: async (props: any) => {
-        try {
-          await onStepFinish?.(props);
-        } catch (e: unknown) {
-          const mastraError = new MastraError(
-            {
-              id: 'LLM_STREAM_ON_STEP_FINISH_CALLBACK_EXECUTION_FAILED',
-              domain: ErrorDomain.LLM,
-              category: ErrorCategory.USER,
-              details: {
-                modelId: model.modelId,
-                modelProvider: model.provider,
-                runId: runId ?? 'unknown',
-                threadId: threadId ?? 'unknown',
-                resourceId: resourceId ?? 'unknown',
-                finishReason: props?.finishReason,
-                toolCalls: props?.toolCalls ? JSON.stringify(props.toolCalls) : '',
-                toolResults: props?.toolResults ? JSON.stringify(props.toolResults) : '',
-                usage: props?.usage ? JSON.stringify(props.usage) : '',
+    try {
+      return streamText<ConvertedToolSet, any, any>({
+        ...rest,
+        model,
+        messages: this.inputMessagesToModelMessages(messages),
+
+        // TODO: without removing these here there's a type error
+        experimental_activeTools: undefined,
+        activeTools: undefined,
+
+        temperature,
+        tools,
+        stopWhen: this.getStopWhen({ maxSteps, stopWhen }),
+        toolChoice,
+        onStepFinish: async (props: any) => {
+          try {
+            await onStepFinish?.(props);
+          } catch (e: unknown) {
+            const mastraError = new MastraError(
+              {
+                id: 'LLM_STREAM_ON_STEP_FINISH_CALLBACK_EXECUTION_FAILED',
+                domain: ErrorDomain.LLM,
+                category: ErrorCategory.USER,
+                details: {
+                  modelId: model.modelId,
+                  modelProvider: model.provider,
+                  runId: runId ?? 'unknown',
+                  threadId: threadId ?? 'unknown',
+                  resourceId: resourceId ?? 'unknown',
+                  finishReason: props?.finishReason,
+                  toolCalls: props?.toolCalls ? JSON.stringify(props.toolCalls) : '',
+                  toolResults: props?.toolResults ? JSON.stringify(props.toolResults) : '',
+                  usage: props?.usage ? JSON.stringify(props.usage) : '',
+                },
               },
-            },
-            e,
-          );
-          this.logger.trackException(mastraError);
-          throw mastraError;
-        }
-
-        this.logger.debug('[LLM] - Stream Step Change:', {
-          text: props?.text,
-          toolCalls: props?.toolCalls,
-          toolResults: props?.toolResults,
-          finishReason: props?.finishReason,
-          usage: props?.usage,
-          runId,
-        });
-
-        if (
-          props?.response?.headers?.['x-ratelimit-remaining-tokens'] &&
-          parseInt(props?.response?.headers?.['x-ratelimit-remaining-tokens'], 10) < 2000
-        ) {
-          this.logger.warn('Rate limit approaching, waiting 10 seconds', { runId });
-          await delay(10 * 1000);
-        }
-      },
-      onFinish: async (props: any) => {
-        try {
-          await onFinish?.(props);
-        } catch (e: unknown) {
-          const mastraError = new MastraError(
-            {
-              id: 'LLM_STREAM_ON_FINISH_CALLBACK_EXECUTION_FAILED',
-              domain: ErrorDomain.LLM,
-              category: ErrorCategory.USER,
-              details: {
-                modelId: model.modelId,
-                modelProvider: model.provider,
-                runId: runId ?? 'unknown',
-                threadId: threadId ?? 'unknown',
-                resourceId: resourceId ?? 'unknown',
-                finishReason: props?.finishReason,
-                toolCalls: props?.toolCalls ? JSON.stringify(props.toolCalls) : '',
-                toolResults: props?.toolResults ? JSON.stringify(props.toolResults) : '',
-                usage: props?.usage ? JSON.stringify(props.usage) : '',
+              e,
+            );
+            this.logger.trackException(mastraError);
+            throw mastraError;
+          }
+
+          this.logger.debug('[LLM] - Stream Step Change:', {
+            text: props?.text,
+            toolCalls: props?.toolCalls,
+            toolResults: props?.toolResults,
+            finishReason: props?.finishReason,
+            usage: props?.usage,
+            runId,
+          });
+
+          if (
+            props?.response?.headers?.['x-ratelimit-remaining-tokens'] &&
+            parseInt(props?.response?.headers?.['x-ratelimit-remaining-tokens'], 10) < 2000
+          ) {
+            this.logger.warn('Rate limit approaching, waiting 10 seconds', { runId });
+            await delay(10 * 1000);
+          }
+        },
+        onFinish: async (props: any) => {
+          try {
+            await onFinish?.(props);
+          } catch (e: unknown) {
+            const mastraError = new MastraError(
+              {
+                id: 'LLM_STREAM_ON_FINISH_CALLBACK_EXECUTION_FAILED',
+                domain: ErrorDomain.LLM,
+                category: ErrorCategory.USER,
+                details: {
+                  modelId: model.modelId,
+                  modelProvider: model.provider,
+                  runId: runId ?? 'unknown',
+                  threadId: threadId ?? 'unknown',
+                  resourceId: resourceId ?? 'unknown',
+                  finishReason: props?.finishReason,
+                  toolCalls: props?.toolCalls ? JSON.stringify(props.toolCalls) : '',
+                  toolResults: props?.toolResults ? JSON.stringify(props.toolResults) : '',
+                  usage: props?.usage ? JSON.stringify(props.usage) : '',
+                },
               },
-            },
-            e,
-          );
-          this.logger.trackException(mastraError);
-          throw mastraError;
-        }
-
-        this.logger.debug('[LLM] - Stream Finished:', {
-          text: props?.text,
-          toolCalls: props?.toolCalls,
-          toolResults: props?.toolResults,
-          finishReason: props?.finishReason,
-          usage: props?.usage,
-          runId,
-          threadId,
-          resourceId,
-        });
-      },
-<<<<<<< HEAD
-      experimental_telemetry: {
-        ...this.experimental_telemetry,
-        ...telemetry,
-      },
-      experimental_output: schema
-        ? Output.object({
-            schema,
-          })
-        : undefined,
-    });
-=======
-      ...rest,
-    };
-
-    let schema: z.ZodType<Z> | Schema<Z> | undefined;
-
-    if (experimental_output) {
-      this.logger.debug('[LLM] - Using experimental output', {
-        runId,
-      });
-      if (typeof (experimental_output as any).parse === 'function') {
-        schema = experimental_output as z.ZodType<Z>;
-        if (schema instanceof z.ZodArray) {
-          schema = schema._def.type as z.ZodType<Z>;
-        }
-      } else {
-        schema = jsonSchema(experimental_output as JSONSchema7) as Schema<Z>;
-      }
-    }
-
-    try {
-      return await streamText({
-        messages,
-        ...argsForExecute,
+              e,
+            );
+            this.logger.trackException(mastraError);
+            throw mastraError;
+          }
+
+          this.logger.debug('[LLM] - Stream Finished:', {
+            text: props?.text,
+            toolCalls: props?.toolCalls,
+            toolResults: props?.toolResults,
+            finishReason: props?.finishReason,
+            usage: props?.usage,
+            runId,
+            threadId,
+            resourceId,
+          });
+        },
         experimental_telemetry: {
           ...this.experimental_telemetry,
           ...telemetry,
@@ -615,7 +480,6 @@
       this.logger.trackException(mastraError);
       throw mastraError;
     }
->>>>>>> 5bae1de8
   }
 
   async __streamObject<T extends ZodSchema | JSONSchema7 | undefined>({
@@ -631,133 +495,118 @@
     structuredOutput,
     telemetry,
     ...rest
-  }: LLMStreamObjectOptions<T> & { memory?: MastraMemory; messages: MessageInput }) {
+  }: LLMStreamObjectOptions<T> & { memory?: MastraMemory }) {
     const model = this.#model;
     this.logger.debug(`[LLM] - Streaming structured output`, {
       runId,
       messages,
     });
 
-<<<<<<< HEAD
     let output: any = 'object';
     if (structuredOutput instanceof z.ZodArray) {
       output = 'array';
       structuredOutput = structuredOutput._def.type;
     }
-=======
-    const finalTools = tools;
-
-    const argsForExecute = {
-      model,
-      temperature,
-      tools: {
-        ...finalTools,
-      },
-      maxSteps,
-      toolChoice,
-      onStepFinish: async (props: any) => {
-        try {
-          await onStepFinish?.(props);
-        } catch (e: unknown) {
-          const mastraError = new MastraError(
-            {
-              id: 'LLM_STREAM_OBJECT_ON_STEP_FINISH_CALLBACK_EXECUTION_FAILED',
-              domain: ErrorDomain.LLM,
-              category: ErrorCategory.USER,
-              details: {
-                modelId: model.modelId,
-                modelProvider: model.provider,
-                runId: runId ?? 'unknown',
-                threadId: threadId ?? 'unknown',
-                resourceId: resourceId ?? 'unknown',
-                usage: props?.usage ? JSON.stringify(props.usage) : '',
-                toolCalls: props?.toolCalls ? JSON.stringify(props.toolCalls) : '',
-                toolResults: props?.toolResults ? JSON.stringify(props.toolResults) : '',
-                finishReason: props?.finishReason,
-              },
-            },
-            e,
-          );
-          this.logger.trackException(mastraError);
-          throw mastraError;
-        }
->>>>>>> 5bae1de8
-
-    const processedSchema = this._applySchemaCompat(structuredOutput!);
-
-    return streamObject<any, any, any>({
-      ...rest,
-      messages,
-      temperature,
-      onFinish: async (props: any) => {
-        try {
-          await onFinish?.(props);
-        } catch (e: unknown) {
-          const mastraError = new MastraError(
-            {
-              id: 'LLM_STREAM_OBJECT_ON_FINISH_CALLBACK_EXECUTION_FAILED',
-              domain: ErrorDomain.LLM,
-              category: ErrorCategory.USER,
-              details: {
-                modelId: model.modelId,
-                modelProvider: model.provider,
-                runId: runId ?? 'unknown',
-                threadId: threadId ?? 'unknown',
-                resourceId: resourceId ?? 'unknown',
-                toolCalls: props?.toolCalls ? JSON.stringify(props.toolCalls) : '',
-                toolResults: props?.toolResults ? JSON.stringify(props.toolResults) : '',
-                finishReason: props?.finishReason,
-                usage: props?.usage ? JSON.stringify(props.usage) : '',
-              },
-            },
-            e,
-          );
-          this.logger.trackException(mastraError);
-          throw mastraError;
-        }
-
-        this.logger.debug('[LLM] - Stream Finished:', {
-          text: props?.text,
-          toolCalls: props?.toolCalls,
-          toolResults: props?.toolResults,
-          finishReason: props?.finishReason,
-          usage: props?.usage,
-          runId,
-          threadId,
-          resourceId,
-        });
-      },
-<<<<<<< HEAD
-      model,
-      output,
-      schema: processedSchema as Schema<T>,
-      experimental_telemetry: {
-        ...this.experimental_telemetry,
-        ...telemetry,
-      },
-    });
-=======
-      ...rest,
-    };
-
-    let output: any = 'object';
-    if (structuredOutput instanceof z.ZodArray) {
-      output = 'array';
-      structuredOutput = structuredOutput._def.type;
-    }
 
     try {
       const processedSchema = this._applySchemaCompat(structuredOutput!);
 
-      return streamObject({
+      return streamObject<any, any, any>({
+        ...rest,
         messages,
-        ...argsForExecute,
         output,
         schema: processedSchema as Schema<T>,
         experimental_telemetry: {
           ...this.experimental_telemetry,
           ...telemetry,
         },
+        temperature,
+        // TODO: this doesn't exist anymore
+        // onStepFinish: async (props: any) => {
+        //   try {
+        //     await onStepFinish?.(props);
+        //   } catch (e: unknown) {
+        //     const mastraError = new MastraError(
+        //       {
+        //         id: 'LLM_STREAM_OBJECT_ON_STEP_FINISH_CALLBACK_EXECUTION_FAILED',
+        //         domain: ErrorDomain.LLM,
+        //         category: ErrorCategory.USER,
+        //         details: {
+        //           modelId: model.modelId,
+        //           modelProvider: model.provider,
+        //           runId: runId ?? 'unknown',
+        //           threadId: threadId ?? 'unknown',
+        //           resourceId: resourceId ?? 'unknown',
+        //           usage: props?.usage ? JSON.stringify(props.usage) : '',
+        //           toolCalls: props?.toolCalls ? JSON.stringify(props.toolCalls) : '',
+        //           toolResults: props?.toolResults ? JSON.stringify(props.toolResults) : '',
+        //           finishReason: props?.finishReason,
+        //         },
+        //       },
+        //       e,
+        //     );
+        //     this.logger.trackException(mastraError);
+        //     throw mastraError;
+        //   }
+        //
+        //   this.logger.debug('[LLM] - Stream Step Change:', {
+        //     text: props?.text,
+        //     toolCalls: props?.toolCalls,
+        //     toolResults: props?.toolResults,
+        //     finishReason: props?.finishReason,
+        //     usage: props?.usage,
+        //     runId,
+        //     threadId,
+        //     resourceId,
+        //   });
+        //
+        //   if (
+        //     props?.response?.headers?.['x-ratelimit-remaining-tokens'] &&
+        //     parseInt(props?.response?.headers?.['x-ratelimit-remaining-tokens'], 10) < 2000
+        //   ) {
+        //     this.logger.warn('Rate limit approaching, waiting 10 seconds', { runId });
+        //     await delay(10 * 1000);
+        //   }
+        // },
+        onFinish: async (props: any) => {
+          try {
+            await onFinish?.(props);
+          } catch (e: unknown) {
+            const mastraError = new MastraError(
+              {
+                id: 'LLM_STREAM_OBJECT_ON_FINISH_CALLBACK_EXECUTION_FAILED',
+                domain: ErrorDomain.LLM,
+                category: ErrorCategory.USER,
+                details: {
+                  modelId: model.modelId,
+                  modelProvider: model.provider,
+                  runId: runId ?? 'unknown',
+                  threadId: threadId ?? 'unknown',
+                  resourceId: resourceId ?? 'unknown',
+                  toolCalls: props?.toolCalls ? JSON.stringify(props.toolCalls) : '',
+                  toolResults: props?.toolResults ? JSON.stringify(props.toolResults) : '',
+                  finishReason: props?.finishReason,
+                  usage: props?.usage ? JSON.stringify(props.usage) : '',
+                },
+              },
+              e,
+            );
+            this.logger.trackException(mastraError);
+            throw mastraError;
+          }
+
+          this.logger.debug('[LLM] - Stream Finished:', {
+            text: props?.text,
+            toolCalls: props?.toolCalls,
+            toolResults: props?.toolResults,
+            finishReason: props?.finishReason,
+            usage: props?.usage,
+            runId,
+            threadId,
+            resourceId,
+          });
+        },
+        model,
       });
     } catch (e: unknown) {
       const mastraError = new MastraError(
@@ -778,7 +627,6 @@
       this.logger.trackException(mastraError);
       throw mastraError;
     }
->>>>>>> 5bae1de8
   }
 
   async generate<Z extends ZodSchema | JSONSchema7 | undefined = undefined>(
