--- conflicted
+++ resolved
@@ -39,13 +39,8 @@
   #model: MastraLanguageModel;
   #mastra?: Mastra;
 
-<<<<<<< HEAD
   constructor({ model, mastra }: { model: MastraLanguageModel; mastra?: Mastra }) {
     super({ name: 'aisdk', component: RegisteredLogger.LLM });
-=======
-  constructor({ model, mastra }: { model: LanguageModel; mastra?: Mastra }) {
-    super({ name: 'aisdk' });
->>>>>>> 3efe64e0
 
     this.#model = model;
 
@@ -146,63 +141,6 @@
       tools: Object.keys(tools),
     });
 
-<<<<<<< HEAD
-=======
-    const argsForExecute = {
-      model,
-      temperature,
-      tools: {
-        ...tools,
-      },
-      toolChoice,
-      maxSteps,
-      onStepFinish: async (props: any) => {
-        try {
-          await onStepFinish?.(props);
-        } catch (e: unknown) {
-          const mastraError = new MastraError(
-            {
-              id: 'LLM_TEXT_ON_STEP_FINISH_CALLBACK_EXECUTION_FAILED',
-              domain: ErrorDomain.LLM,
-              category: ErrorCategory.USER,
-              details: {
-                modelId: model.modelId,
-                modelProvider: model.provider,
-                runId: runId ?? 'unknown',
-                threadId: threadId ?? 'unknown',
-                resourceId: resourceId ?? 'unknown',
-                finishReason: props?.finishReason,
-                toolCalls: props?.toolCalls ? JSON.stringify(props.toolCalls) : '',
-                toolResults: props?.toolResults ? JSON.stringify(props.toolResults) : '',
-                usage: props?.usage ? JSON.stringify(props.usage) : '',
-              },
-            },
-            e,
-          );
-          throw mastraError;
-        }
-
-        this.logger.debug('[LLM] - Step Change:', {
-          text: props?.text,
-          toolCalls: props?.toolCalls,
-          toolResults: props?.toolResults,
-          finishReason: props?.finishReason,
-          usage: props?.usage,
-          runId,
-        });
-
-        if (
-          props?.response?.headers?.['x-ratelimit-remaining-tokens'] &&
-          parseInt(props?.response?.headers?.['x-ratelimit-remaining-tokens'], 10) < 2000
-        ) {
-          this.logger.warn('Rate limit approaching, waiting 10 seconds', { runId });
-          await delay(10 * 1000);
-        }
-      },
-      ...rest,
-    };
-
->>>>>>> 3efe64e0
     let schema: z.ZodType<Z> | Schema<Z> | undefined;
 
     if (experimental_output) {
@@ -320,61 +258,6 @@
 
     this.logger.debug(`[LLM] - Generating a text object`, { runId });
 
-<<<<<<< HEAD
-=======
-    const argsForExecute = {
-      model,
-      temperature,
-      tools: {
-        ...tools,
-      },
-      maxSteps,
-      toolChoice,
-      onStepFinish: async (props: any) => {
-        try {
-          await onStepFinish?.(props);
-        } catch (e: unknown) {
-          const mastraError = new MastraError(
-            {
-              id: 'LLM_TEXT_OBJECT_ON_STEP_FINISH_CALLBACK_EXECUTION_FAILED',
-              domain: ErrorDomain.LLM,
-              category: ErrorCategory.USER,
-              details: {
-                runId: runId ?? 'unknown',
-                threadId: threadId ?? 'unknown',
-                resourceId: resourceId ?? 'unknown',
-                finishReason: props?.finishReason,
-                toolCalls: props?.toolCalls ? JSON.stringify(props.toolCalls) : '',
-                toolResults: props?.toolResults ? JSON.stringify(props.toolResults) : '',
-                usage: props?.usage ? JSON.stringify(props.usage) : '',
-              },
-            },
-            e,
-          );
-          throw mastraError;
-        }
-
-        this.logger.debug('[LLM] - Step Change:', {
-          text: props?.text,
-          toolCalls: props?.toolCalls,
-          toolResults: props?.toolResults,
-          finishReason: props?.finishReason,
-          usage: props?.usage,
-          runId,
-        });
-
-        if (
-          props?.response?.headers?.['x-ratelimit-remaining-tokens'] &&
-          parseInt(props?.response?.headers?.['x-ratelimit-remaining-tokens'], 10) < 2000
-        ) {
-          this.logger.warn('Rate limit approaching, waiting 10 seconds', { runId });
-          await delay(10 * 1000);
-        }
-      },
-      ...rest,
-    };
-
->>>>>>> 3efe64e0
     let output: any = 'object';
     if (structuredOutput instanceof z.ZodArray) {
       output = 'array';
@@ -472,7 +355,6 @@
 
     try {
       return streamText({
-<<<<<<< HEAD
         ...rest,
         model,
         messages: this.inputMessagesToModelMessages(messages),
@@ -567,10 +449,6 @@
             resourceId,
           });
         },
-=======
-        messages,
-        ...argsForExecute,
->>>>>>> 3efe64e0
         experimental_telemetry: {
           ...this.experimental_telemetry,
           ...telemetry,
@@ -765,7 +643,6 @@
     })) as unknown as GenerateReturn<Z>;
   }
 
-<<<<<<< HEAD
   private inputMessagesToModelMessages(messages: MessageInput): ModelMessage[] {
     const arrayMessages = Array.isArray(messages) ? messages : [messages];
     return arrayMessages.map(m => {
@@ -775,35 +652,21 @@
   }
   async stream<Z extends ZodSchema | JSONSchema7 | undefined = undefined>(
     messages: MessageInput,
-    { output, ...rest }: LLMStreamOptions<Z> & { memory?: MastraMemory },
-=======
-  stream<Z extends ZodSchema | JSONSchema7 | undefined = undefined>(
-    messages: string | string[] | CoreMessage[],
     { maxSteps = 5, output, ...rest }: LLMStreamOptions<Z> & { memory?: MastraMemory },
->>>>>>> 3efe64e0
   ) {
     if (!output) {
-<<<<<<< HEAD
       return (await this.__stream({
         messages: this.inputMessagesToModelMessages(messages),
-=======
-      return this.__stream({
-        messages: msgs as CoreMessage[],
         maxSteps,
->>>>>>> 3efe64e0
         ...rest,
-      }) as unknown as StreamReturn<Z>;
-    }
-
-<<<<<<< HEAD
+      })) as unknown as StreamReturn<Z>;
+    }
+
     return (await this.__streamObject({
       messages: this.inputMessagesToModelMessages(messages),
-=======
-    return this.__streamObject({
-      messages: msgs,
->>>>>>> 3efe64e0
       structuredOutput: output,
+      maxSteps,
       ...rest,
-    }) as unknown as StreamReturn<Z>;
+    })) as unknown as StreamReturn<Z>;
   }
 }