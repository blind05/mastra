--- conflicted
+++ resolved
@@ -22,7 +22,6 @@
   scoringData?: ScoringData;
 };
 
-<<<<<<< HEAD
 export type OpenAICompatibleConfig = {
   id: string; // Model ID like "gpt-4o" or "openai/gpt-4o"
   url?: string; // Optional custom URL endpoint
@@ -38,11 +37,9 @@
 // - { id: "custom", url: "...", apiKey: "..." } (custom endpoint)
 // - LanguageModelV1/V2 (existing AI SDK models)
 export type MastraModelConfig = MastraLanguageModel | OpenAICompatibleModelId | (string & {}) | OpenAICompatibleConfig;
-=======
-export type MastraLanguageModel = LanguageModelV1 | LanguageModelV2;
+
 export type MastraLanguageModelV2 = LanguageModelV2;
 
 export type MastraModelOptions = {
   tracingPolicy?: TracingPolicy;
-};
->>>>>>> 418c1366
+};