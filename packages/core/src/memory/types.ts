import type { EmbeddingModel } from 'ai';

export type { MastraMessageV2, MastraMessageV3 } from '../agent';
import type { ZodObject } from 'zod';
<<<<<<< HEAD
import type * as AIV4 from '../agent/message-list/ai-sdk-4';
=======
import type { MastraLanguageModel, DynamicArgument } from '../agent/types';
>>>>>>> 7e801ddc
import type { MastraStorage } from '../storage';
import type { MastraVector } from '../vector';
import type { MemoryProcessor } from '.';

<<<<<<< HEAD
=======
export type { Message as AiMessageType } from 'ai';
export type { MastraLanguageModel, DynamicArgument };

>>>>>>> 7e801ddc
// Types for the memory system
export type MastraMessageV1 = {
  id: string;
  content: string | AIV4.UserContent | AIV4.AssistantContent | AIV4.ToolContent;
  role: 'system' | 'user' | 'assistant' | 'tool';
  createdAt: Date;
  threadId?: string;
  resourceId?: string;
  toolCallIds?: string[];
  toolCallArgs?: Record<string, unknown>[];
  toolNames?: string[];
  type: 'text' | 'tool-call' | 'tool-result';
};

/**
 * @deprecated use MastraMessageV1 or MastraMessageV2
 */
export type MessageType = MastraMessageV1;

export type StorageThreadType = {
  id: string;
  title?: string;
  resourceId: string;
  createdAt: Date;
  updatedAt: Date;
  metadata?: Record<string, unknown>;
};

export type MessageResponse<T extends 'raw' | 'core_message'> = {
  raw: MastraMessageV1[];
  core_message: AIV4.CoreMessage[];
}[T];

type BaseWorkingMemory = {
  enabled: boolean;
  scope?: 'thread' | 'resource';
  /** @deprecated The `use` option has been removed. Working memory always uses tool-call mode. */
  use?: never;
};

type TemplateWorkingMemory = BaseWorkingMemory & {
  template: string;
  schema?: never;
};

type SchemaWorkingMemory = BaseWorkingMemory & {
  schema: ZodObject<any>;
  template?: never;
};

type WorkingMemoryNone = BaseWorkingMemory & {
  template?: never;
  schema?: never;
};

export type WorkingMemory = TemplateWorkingMemory | SchemaWorkingMemory | WorkingMemoryNone;

export type MemoryConfig = {
  lastMessages?: number | false;
  semanticRecall?:
    | boolean
    | {
        topK: number;
        messageRange: number | { before: number; after: number };
        scope?: 'thread' | 'resource';
      };
  workingMemory?: WorkingMemory;
  threads?: {
    generateTitle?:
      | boolean
      | {
          model: DynamicArgument<MastraLanguageModel>;
        };
  };
};

export type SharedMemoryConfig = {
  /* @default new DefaultStorage({ config: { url: "file:memory.db" } }) */
  storage?: MastraStorage;

  options?: MemoryConfig;

  vector?: MastraVector | false;
  embedder?: EmbeddingModel<string>;

  processors?: MemoryProcessor[];
};

export type TraceType = {
  id: string;
  parentSpanId: string | null;
  name: string;
  traceId: string;
  scope: string;
  kind: number;
  attributes: Record<string, unknown> | null;
  status: Record<string, unknown> | null;
  events: Record<string, unknown> | null;
  links: Record<string, unknown> | null;
  other: Record<string, unknown> | null;
  startTime: number;
  endTime: number;
  createdAt: Date;
};

export type WorkingMemoryFormat = 'json' | 'markdown';

export type WorkingMemoryTemplate = {
  format: WorkingMemoryFormat;
  content: string;
};<|MERGE_RESOLUTION|>--- conflicted
+++ resolved
@@ -2,21 +2,15 @@
 
 export type { MastraMessageV2, MastraMessageV3 } from '../agent';
 import type { ZodObject } from 'zod';
-<<<<<<< HEAD
 import type * as AIV4 from '../agent/message-list/ai-sdk-4';
-=======
 import type { MastraLanguageModel, DynamicArgument } from '../agent/types';
->>>>>>> 7e801ddc
 import type { MastraStorage } from '../storage';
 import type { MastraVector } from '../vector';
 import type { MemoryProcessor } from '.';
 
-<<<<<<< HEAD
-=======
 export type { Message as AiMessageType } from 'ai';
 export type { MastraLanguageModel, DynamicArgument };
 
->>>>>>> 7e801ddc
 // Types for the memory system
 export type MastraMessageV1 = {
   id: string;
