import { randomUUID } from 'crypto';
import { describe, it, expect, beforeAll, beforeEach, afterAll } from 'vitest';

import type { WorkflowRunState } from '../../workflows';

import type { MastraStorage } from '../base';
import { TABLE_WORKFLOW_SNAPSHOT, TABLE_EVALS, TABLE_MESSAGES, TABLE_THREADS } from '../constants';
<<<<<<< HEAD
=======
import type { MetricResult } from '../../eval';
>>>>>>> 4d678262

export function createTestSuite(storage: MastraStorage) {
  describe('DefaultStorage', () => {
    // Sample test data factory functions to ensure unique records
    const createSampleThread = () => ({
      id: `thread-${randomUUID()}`,
      resourceId: `resource-${randomUUID()}`,
      title: 'Test Thread',
      createdAt: new Date(),
      updatedAt: new Date(),
      metadata: { key: 'value' },
    });

    const createSampleThreadWithParams = (threadId: string, resourceId: string, createdAt: Date, updatedAt: Date) => ({
      id: threadId,
      resourceId,
      title: 'Test Thread with given ThreadId and ResourceId',
      createdAt,
      updatedAt,
      metadata: { key: 'value' },
    });

    const createSampleMessage = (threadId: string) =>
      ({
        id: `msg-${randomUUID()}`,
        role: 'user',
        type: 'text',
        threadId,
        content: [{ type: 'text', text: 'Hello' }],
        createdAt: new Date(),
      }) as any;

    const createSampleWorkflowSnapshot = (status: string, createdAt?: Date) => {
      const runId = `run-${randomUUID()}`;
      const stepId = `step-${randomUUID()}`;
      const timestamp = createdAt || new Date();
      const snapshot = {
        result: { success: true },
        value: {},
        context: {
          steps: {
            [stepId]: {
              status,
              payload: {},
              error: undefined,
            },
          },
          triggerData: {},
          attempts: {},
        },
        activePaths: [],
        runId,
        timestamp: timestamp.getTime(),
      } as WorkflowRunState;
      return { snapshot, runId, stepId };
    };

    beforeAll(async () => {
      await storage.init();
    });

    beforeEach(async () => {
      // Clear tables before each test
      await storage.clearTable({ tableName: TABLE_WORKFLOW_SNAPSHOT });
      await storage.clearTable({ tableName: TABLE_EVALS });
      await storage.clearTable({ tableName: TABLE_MESSAGES });
      await storage.clearTable({ tableName: TABLE_THREADS });
    });

    afterAll(async () => {
      // Clear tables after tests
      await storage.clearTable({ tableName: TABLE_WORKFLOW_SNAPSHOT });
      await storage.clearTable({ tableName: TABLE_EVALS });
      await storage.clearTable({ tableName: TABLE_MESSAGES });
      await storage.clearTable({ tableName: TABLE_THREADS });
    });

    describe('Thread Operations', () => {
      it('should create and retrieve a thread', async () => {
        const thread = createSampleThread();

        // Save thread
        const savedThread = await storage.__saveThread({ thread });
        expect(savedThread).toEqual(thread);

        // Retrieve thread
        const retrievedThread = await storage.__getThreadById({ threadId: thread.id });
        expect(retrievedThread?.title).toEqual(thread.title);
      });

      it('should create and retrieve a thread with the same given threadId and resourceId', async () => {
        const exampleThreadId = '1346362547862769664';
        const exampleResourceId = '532374164040974346';
        const createdAt = new Date();
        const updatedAt = new Date();
        const thread = createSampleThreadWithParams(exampleThreadId, exampleResourceId, createdAt, updatedAt);

        // Save thread
        const savedThread = await storage.__saveThread({ thread });
        expect(savedThread).toEqual(thread);

        // Retrieve thread
        const retrievedThread = await storage.__getThreadById({ threadId: thread.id });
        expect(retrievedThread?.id).toEqual(exampleThreadId);
        expect(retrievedThread?.resourceId).toEqual(exampleResourceId);
        expect(retrievedThread?.title).toEqual(thread.title);
        expect(retrievedThread?.createdAt).toEqual(createdAt.toISOString());
        expect(retrievedThread?.updatedAt).toEqual(updatedAt.toISOString());
      });

      it('should return null for non-existent thread', async () => {
        const result = await storage.__getThreadById({ threadId: 'non-existent' });
        expect(result).toBeNull();
      });

      it('should get threads by resource ID', async () => {
        const thread1 = createSampleThread();
        const thread2 = { ...createSampleThread(), resourceId: thread1.resourceId };

        await storage.saveThread({ thread: thread1 });
        await storage.saveThread({ thread: thread2 });

        const threads = await storage.getThreadsByResourceId({ resourceId: thread1.resourceId });
        expect(threads).toHaveLength(2);
        expect(threads.map(t => t.id)).toEqual(expect.arrayContaining([thread1.id, thread2.id]));
      });

      it('should update thread title and metadata', async () => {
        const thread = createSampleThread();
        await storage.__saveThread({ thread });

        const newMetadata = { newKey: 'newValue' };
        const updatedThread = await storage.__updateThread({
          id: thread.id,
          title: 'Updated Title',
          metadata: newMetadata,
        });

        expect(updatedThread.title).toBe('Updated Title');
        expect(updatedThread.metadata).toEqual({
          ...thread.metadata,
          ...newMetadata,
        });

        // Verify persistence
        const retrievedThread = await storage.getThreadById({ threadId: thread.id });
        expect(retrievedThread).toEqual(updatedThread);
      });

      it('should delete thread', async () => {
        const thread = createSampleThread();
        await storage.saveThread({ thread });

        await storage.deleteThread({ threadId: thread.id });

        const retrievedThread = await storage.getThreadById({ threadId: thread.id });
        expect(retrievedThread).toBeNull();
      });
    });

    describe('Message Operations', () => {
      it('should save and retrieve messages', async () => {
        const thread = createSampleThread();
        await storage.saveThread({ thread });

        const messages = [createSampleMessage(thread.id), createSampleMessage(thread.id)];

        // Save messages
        const savedMessages = await storage.__saveMessages({ messages });

        expect(savedMessages).toEqual(messages);

        // Retrieve messages
        const retrievedMessages = await storage.__getMessages({ threadId: thread.id });

        expect(retrievedMessages).toHaveLength(2);

        expect(retrievedMessages).toEqual(expect.arrayContaining(messages));
      });

      it('should handle empty message array', async () => {
        const result = await storage.saveMessages({ messages: [] });
        expect(result).toEqual([]);
      });

      it('should maintain message order', async () => {
        const thread = createSampleThread();
        await storage.saveThread({ thread });

        const messages = [
          { ...createSampleMessage(thread.id), content: [{ type: 'text', text: 'First' }] },
          { ...createSampleMessage(thread.id), content: [{ type: 'text', text: 'Second' }] },
          { ...createSampleMessage(thread.id), content: [{ type: 'text', text: 'Third' }] },
        ];

        await storage.saveMessages({ messages });

        const retrievedMessages = await storage.getMessages({ threadId: thread.id });

        expect(retrievedMessages).toHaveLength(3);

        // Verify order is maintained
        retrievedMessages.forEach((msg, idx) => {
          // @ts-expect-error
          expect(msg.content[0].text).toBe(messages[idx].content[0].text);
        });
      });

      it('should rollback on error during message save', async () => {
        const thread = createSampleThread();
        await storage.saveThread({ thread });

        const messages = [
          createSampleMessage(thread.id),
          { ...createSampleMessage(thread.id), id: null }, // This will cause an error
        ];

        await expect(storage.saveMessages({ messages })).rejects.toThrow();

        // Verify no messages were saved
        const savedMessages = await storage.getMessages({ threadId: thread.id });
        expect(savedMessages).toHaveLength(0);
      });
    });

    describe('Edge Cases and Error Handling', () => {
      it('should handle large metadata objects', async () => {
        const thread = createSampleThread();
        const largeMetadata = {
          ...thread.metadata,
          largeArray: Array.from({ length: 1000 }, (_, i) => ({ index: i, data: 'test'.repeat(100) })),
        };

        const threadWithLargeMetadata = {
          ...thread,
          metadata: largeMetadata,
        };

        await storage.saveThread({ thread: threadWithLargeMetadata });
        const retrieved = await storage.getThreadById({ threadId: thread.id });

        expect(retrieved?.metadata).toEqual(largeMetadata);
      });

      it('should handle special characters in thread titles', async () => {
        const thread = {
          ...createSampleThread(),
          title: 'Special \'quotes\' and "double quotes" and emoji 🎉',
        };

        await storage.saveThread({ thread });
        const retrieved = await storage.getThreadById({ threadId: thread.id });

        expect(retrieved?.title).toBe(thread.title);
      });

      it('should handle concurrent thread updates', async () => {
        const thread = createSampleThread();
        await storage.saveThread({ thread });

        // Perform multiple updates concurrently
        const updates = Array.from({ length: 5 }, (_, i) =>
          storage.updateThread({
            id: thread.id,
            title: `Update ${i}`,
            metadata: { update: i },
          }),
        );

        await expect(Promise.all(updates)).resolves.toBeDefined();

        // Verify final state
        const finalThread = await storage.getThreadById({ threadId: thread.id });
        expect(finalThread).toBeDefined();
      });
    });

    describe('Workflow Snapshots', () => {
      beforeAll(async () => {
        // Create workflow_snapshot table
        await storage.createTable({
          tableName: TABLE_WORKFLOW_SNAPSHOT,
          schema: {
            workflow_name: { type: 'text', nullable: false },
            run_id: { type: 'text', nullable: false },
            snapshot: { type: 'text', nullable: false },
            created_at: { type: 'timestamp', nullable: false },
            updated_at: { type: 'timestamp', nullable: false },
          },
        });
      });

      it('should persist and load workflow snapshots', async () => {
        const workflowName = 'test-workflow';
        const runId = `run-${randomUUID()}`;
        const snapshot = {
          status: 'running',
          context: {
            stepResults: {},
            attempts: {},
            triggerData: { type: 'manual' },
          },
        } as any;

        await storage.persistWorkflowSnapshot({
          workflowName,
          runId,
          snapshot,
        });

        const loadedSnapshot = await storage.loadWorkflowSnapshot({
          workflowName,
          runId,
        });

        expect(loadedSnapshot).toEqual(snapshot);
      });

      it('should return null for non-existent workflow snapshot', async () => {
        const result = await storage.loadWorkflowSnapshot({
          workflowName: 'non-existent',
          runId: 'non-existent',
        });

        expect(result).toBeNull();
      });

      it('should update existing workflow snapshot', async () => {
        const workflowName = 'test-workflow';
        const runId = `run-${randomUUID()}`;
        const initialSnapshot = {
          status: 'running',
          context: {
            stepResults: {},
            attempts: {},
            triggerData: { type: 'manual' },
          },
        };

        await storage.persistWorkflowSnapshot({
          workflowName,
          runId,
          snapshot: initialSnapshot as any,
        });

        const updatedSnapshot = {
          status: 'completed',
          context: {
            stepResults: {
              'step-1': { status: 'success', result: { data: 'test' } },
            },
            attempts: { 'step-1': 1 },
            triggerData: { type: 'manual' },
          },
        } as any;

        await storage.persistWorkflowSnapshot({
          workflowName,
          runId,
          snapshot: updatedSnapshot,
        });

        const loadedSnapshot = await storage.loadWorkflowSnapshot({
          workflowName,
          runId,
        });

        expect(loadedSnapshot).toEqual(updatedSnapshot);
      });

      it('should handle complex workflow state', async () => {
        const workflowName = 'complex-workflow';
        const runId = `run-${randomUUID()}`;
        const complexSnapshot = {
          value: { currentState: 'running' },
          context: {
            stepResults: {
              'step-1': {
                status: 'success',
                result: {
                  nestedData: {
                    array: [1, 2, 3],
                    object: { key: 'value' },
                    date: new Date().toISOString(),
                  },
                },
              },
              'step-2': {
                status: 'waiting',
                dependencies: ['step-3', 'step-4'],
              },
            },
            attempts: { 'step-1': 1, 'step-2': 0 },
            triggerData: {
              type: 'scheduled',
              metadata: {
                schedule: '0 0 * * *',
                timezone: 'UTC',
              },
            },
          },
          activePaths: [
            {
              stepPath: ['step-1'],
              stepId: 'step-1',
              status: 'success',
            },
            {
              stepPath: ['step-2'],
              stepId: 'step-2',
              status: 'waiting',
            },
          ],
          runId: runId,
          timestamp: Date.now(),
        };

        await storage.persistWorkflowSnapshot({
          workflowName,
          runId,
          snapshot: complexSnapshot as unknown as WorkflowRunState,
        });

        const loadedSnapshot = await storage.loadWorkflowSnapshot({
          workflowName,
          runId,
        });

        expect(loadedSnapshot).toEqual(complexSnapshot);
      });
    });
    describe('getWorkflowRuns', () => {
      beforeEach(async () => {
        await storage.clearTable({ tableName: TABLE_WORKFLOW_SNAPSHOT });
      });
      it('returns empty array when no workflows exist', async () => {
        const { runs, total } = await storage.__getWorkflowRuns();
        expect(runs).toEqual([]);
        expect(total).toBe(0);
      });

      it('returns all workflows by default', async () => {
        const workflowName1 = 'default_test_1';
        const workflowName2 = 'default_test_2';

        const { snapshot: workflow1, runId: runId1, stepId: stepId1 } = createSampleWorkflowSnapshot('completed');
        const { snapshot: workflow2, runId: runId2, stepId: stepId2 } = createSampleWorkflowSnapshot('running');

        await storage.persistWorkflowSnapshot({ workflowName: workflowName1, runId: runId1, snapshot: workflow1 });
        await new Promise(resolve => setTimeout(resolve, 10)); // Small delay to ensure different timestamps
        await storage.persistWorkflowSnapshot({ workflowName: workflowName2, runId: runId2, snapshot: workflow2 });

        const { runs, total } = await storage.__getWorkflowRuns();
        expect(runs).toHaveLength(2);
        expect(total).toBe(2);
        expect(runs[0]!.workflowName).toBe(workflowName2); // Most recent first
        expect(runs[1]!.workflowName).toBe(workflowName1);
        const firstSnapshot = runs[0]!.snapshot as WorkflowRunState;
        const secondSnapshot = runs[1]!.snapshot as WorkflowRunState;
        expect(firstSnapshot.context?.steps[stepId2]?.status).toBe('running');
        expect(secondSnapshot.context?.steps[stepId1]?.status).toBe('completed');
      });

      it('filters by workflow name', async () => {
        const workflowName1 = 'filter_test_1';
        const workflowName2 = 'filter_test_2';

        const { snapshot: workflow1, runId: runId1, stepId: stepId1 } = createSampleWorkflowSnapshot('completed');
        const { snapshot: workflow2, runId: runId2 } = createSampleWorkflowSnapshot('failed');

        await storage.persistWorkflowSnapshot({ workflowName: workflowName1, runId: runId1, snapshot: workflow1 });
        await new Promise(resolve => setTimeout(resolve, 10)); // Small delay to ensure different timestamps
        await storage.persistWorkflowSnapshot({ workflowName: workflowName2, runId: runId2, snapshot: workflow2 });

        const { runs, total } = await storage.__getWorkflowRuns({ workflowName: workflowName1 });
        expect(runs).toHaveLength(1);
        expect(total).toBe(1);
        expect(runs[0]!.workflowName).toBe(workflowName1);
        const snapshot = runs[0]!.snapshot as WorkflowRunState;
        expect(snapshot.context?.steps[stepId1]?.status).toBe('completed');
      });

      it('filters by date range', async () => {
        const now = new Date();
        const yesterday = new Date(now.getTime() - 24 * 60 * 60 * 1000);
        const twoDaysAgo = new Date(now.getTime() - 2 * 24 * 60 * 60 * 1000);
        const workflowName1 = 'date_test_1';
        const workflowName2 = 'date_test_2';
        const workflowName3 = 'date_test_3';

        const { snapshot: workflow1, runId: runId1 } = createSampleWorkflowSnapshot('completed');
        const { snapshot: workflow2, runId: runId2, stepId: stepId2 } = createSampleWorkflowSnapshot('running');
        const { snapshot: workflow3, runId: runId3, stepId: stepId3 } = createSampleWorkflowSnapshot('waiting');

        await storage.insert({
          tableName: TABLE_WORKFLOW_SNAPSHOT,
          record: {
            workflow_name: workflowName1,
            run_id: runId1,
            snapshot: workflow1,
            createdAt: twoDaysAgo,
            updatedAt: twoDaysAgo,
          },
        });
        await storage.insert({
          tableName: TABLE_WORKFLOW_SNAPSHOT,
          record: {
            workflow_name: workflowName2,
            run_id: runId2,
            snapshot: workflow2,
            createdAt: yesterday,
            updatedAt: yesterday,
          },
        });
        await storage.insert({
          tableName: TABLE_WORKFLOW_SNAPSHOT,
          record: {
            workflow_name: workflowName3,
            run_id: runId3,
            snapshot: workflow3,
            createdAt: now,
            updatedAt: now,
          },
        });

        const { runs } = await storage.__getWorkflowRuns({
          fromDate: yesterday,
          toDate: now,
        });

        expect(runs).toHaveLength(2);
        expect(runs[0]!.workflowName).toBe(workflowName3);
        expect(runs[1]!.workflowName).toBe(workflowName2);
        const firstSnapshot = runs[0]!.snapshot as WorkflowRunState;
        const secondSnapshot = runs[1]!.snapshot as WorkflowRunState;
        expect(firstSnapshot.context?.steps[stepId3]?.status).toBe('waiting');
        expect(secondSnapshot.context?.steps[stepId2]?.status).toBe('running');
      });

      it('handles pagination', async () => {
        const workflowName1 = 'page_test_1';
        const workflowName2 = 'page_test_2';
        const workflowName3 = 'page_test_3';

        const { snapshot: workflow1, runId: runId1, stepId: stepId1 } = createSampleWorkflowSnapshot('completed');
        const { snapshot: workflow2, runId: runId2, stepId: stepId2 } = createSampleWorkflowSnapshot('running');
        const { snapshot: workflow3, runId: runId3, stepId: stepId3 } = createSampleWorkflowSnapshot('waiting');

        await storage.persistWorkflowSnapshot({ workflowName: workflowName1, runId: runId1, snapshot: workflow1 });
        await new Promise(resolve => setTimeout(resolve, 10)); // Small delay to ensure different timestamps
        await storage.persistWorkflowSnapshot({ workflowName: workflowName2, runId: runId2, snapshot: workflow2 });
        await new Promise(resolve => setTimeout(resolve, 10)); // Small delay to ensure different timestamps
        await storage.persistWorkflowSnapshot({ workflowName: workflowName3, runId: runId3, snapshot: workflow3 });

        // Get first page
        const page1 = await storage.__getWorkflowRuns({ limit: 2, offset: 0 });
        expect(page1.runs).toHaveLength(2);
        expect(page1.total).toBe(3); // Total count of all records
        expect(page1.runs[0]!.workflowName).toBe(workflowName3);
        expect(page1.runs[1]!.workflowName).toBe(workflowName2);
        const firstSnapshot = page1.runs[0]!.snapshot as WorkflowRunState;
        const secondSnapshot = page1.runs[1]!.snapshot as WorkflowRunState;
        expect(firstSnapshot.context?.steps[stepId3]?.status).toBe('waiting');
        expect(secondSnapshot.context?.steps[stepId2]?.status).toBe('running');

        // Get second page
        const page2 = await storage.__getWorkflowRuns({ limit: 2, offset: 2 });
        expect(page2.runs).toHaveLength(1);
        expect(page2.total).toBe(3);
        expect(page2.runs[0]!.workflowName).toBe(workflowName1);
        const snapshot = page2.runs[0]!.snapshot as WorkflowRunState;
        expect(snapshot.context?.steps[stepId1]?.status).toBe('completed');
      });
    });
<<<<<<< HEAD
=======
  });

  describe('Eval Operations', () => {
    const createSampleEval = (agentName: string, isTest = false) => {
      const testInfo = isTest ? { testPath: 'test/path.ts', testName: 'Test Name' } : undefined;

      return {
        id: randomUUID(),
        agentName,
        input: 'Sample input',
        output: 'Sample output',
        result: { score: 0.8 } as MetricResult,
        metricName: 'sample-metric',
        instructions: 'Sample instructions',
        testInfo,
        globalRunId: `global-${randomUUID()}`,
        runId: `run-${randomUUID()}`,
        createdAt: new Date().toISOString(),
      };
    };

    it('should retrieve evals by agent name', async () => {
      const agentName = `test-agent-${randomUUID()}`;

      // Create sample evals
      const liveEval = createSampleEval(agentName, false);
      const testEval = createSampleEval(agentName, true);
      const otherAgentEval = createSampleEval(`other-agent-${randomUUID()}`, false);

      // Insert evals
      await storage.insert({
        tableName: TABLE_EVALS,
        record: {
          agent_name: liveEval.agentName,
          input: liveEval.input,
          output: liveEval.output,
          result: liveEval.result,
          metric_name: liveEval.metricName,
          instructions: liveEval.instructions,
          test_info: null,
          global_run_id: liveEval.globalRunId,
          run_id: liveEval.runId,
          created_at: liveEval.createdAt,
          createdAt: new Date(liveEval.createdAt),
        },
      });

      await storage.insert({
        tableName: TABLE_EVALS,
        record: {
          agent_name: testEval.agentName,
          input: testEval.input,
          output: testEval.output,
          result: testEval.result,
          metric_name: testEval.metricName,
          instructions: testEval.instructions,
          test_info: JSON.stringify(testEval.testInfo),
          global_run_id: testEval.globalRunId,
          run_id: testEval.runId,
          created_at: testEval.createdAt,
          createdAt: new Date(testEval.createdAt),
        },
      });

      await storage.insert({
        tableName: TABLE_EVALS,
        record: {
          agent_name: otherAgentEval.agentName,
          input: otherAgentEval.input,
          output: otherAgentEval.output,
          result: otherAgentEval.result,
          metric_name: otherAgentEval.metricName,
          instructions: otherAgentEval.instructions,
          test_info: null,
          global_run_id: otherAgentEval.globalRunId,
          run_id: otherAgentEval.runId,
          created_at: otherAgentEval.createdAt,
          createdAt: new Date(otherAgentEval.createdAt),
        },
      });

      // Test getting all evals for the agent
      const allEvals = await storage.getEvalsByAgentName(agentName);
      expect(allEvals).toHaveLength(2);
      expect(allEvals.map(e => e.runId)).toEqual(expect.arrayContaining([liveEval.runId, testEval.runId]));

      // Test getting only live evals
      const liveEvals = await storage.getEvalsByAgentName(agentName, 'live');
      expect(liveEvals).toHaveLength(1);
      expect(liveEvals?.[0]?.runId).toBe(liveEval.runId);

      // Test getting only test evals
      const testEvals = await storage.getEvalsByAgentName(agentName, 'test');
      expect(testEvals).toHaveLength(1);
      expect(testEvals?.[0]?.runId).toBe(testEval.runId);
      expect(testEvals?.[0]?.testInfo).toEqual(testEval.testInfo);

      // Test getting evals for non-existent agent
      const nonExistentEvals = await storage.getEvalsByAgentName('non-existent-agent');
      expect(nonExistentEvals).toHaveLength(0);
    });
>>>>>>> 4d678262
  });
}<|MERGE_RESOLUTION|>--- conflicted
+++ resolved
@@ -1,14 +1,10 @@
 import { randomUUID } from 'crypto';
 import { describe, it, expect, beforeAll, beforeEach, afterAll } from 'vitest';
-
+import type { EvaluationResult } from '../../eval';
 import type { WorkflowRunState } from '../../workflows';
 
 import type { MastraStorage } from '../base';
 import { TABLE_WORKFLOW_SNAPSHOT, TABLE_EVALS, TABLE_MESSAGES, TABLE_THREADS } from '../constants';
-<<<<<<< HEAD
-=======
-import type { MetricResult } from '../../eval';
->>>>>>> 4d678262
 
 export function createTestSuite(storage: MastraStorage) {
   describe('DefaultStorage', () => {
@@ -583,8 +579,6 @@
         expect(snapshot.context?.steps[stepId1]?.status).toBe('completed');
       });
     });
-<<<<<<< HEAD
-=======
   });
 
   describe('Eval Operations', () => {
@@ -596,7 +590,7 @@
         agentName,
         input: 'Sample input',
         output: 'Sample output',
-        result: { score: 0.8 } as MetricResult,
+        result: { score: 0.8 } as EvaluationResult,
         metricName: 'sample-metric',
         instructions: 'Sample instructions',
         testInfo,
@@ -686,6 +680,5 @@
       const nonExistentEvals = await storage.getEvalsByAgentName('non-existent-agent');
       expect(nonExistentEvals).toHaveLength(0);
     });
->>>>>>> 4d678262
   });
 }