--- conflicted
+++ resolved
@@ -173,7 +173,6 @@
   }
 
   /**
-<<<<<<< HEAD
    * Detects and caches table schema information
    */
   private async detectTableSchema(indexName: string): Promise<TableSchema> {
@@ -241,7 +240,9 @@
         client.release();
       }
     });
-=======
+  }
+
+  /**
    * Detects which schema contains the vector extension
    */
   private async detectVectorExtensionSchema(client: pg.PoolClient): Promise<string | null> {
@@ -288,7 +289,6 @@
 
     // Fallback to unqualified (will use search_path)
     return 'vector';
->>>>>>> d18d270c
   }
 
   private getTableName(indexName: string) {
@@ -446,32 +446,20 @@
       const vectorType = this.getVectorTypeName();
 
       for (let i = 0; i < vectors.length; i++) {
-<<<<<<< HEAD
         const rowMetadata = metadata?.[i] || {};
-
         // Separate metadata into column values and remaining metadata
         // If tableSchema is null, this will just return empty columnValues
         const { columnValues, remainingMetadata } = this.mapMetadataToColumns(rowMetadata, tableSchema, columnMapping);
 
         // Build dynamic SQL based on available columns (handles null tableSchema gracefully)
-        const { query, values } = this.buildUpsertQuery(
+        const { query, values } = this.buildUpsertQuery({
           tableName,
-          vectorIds[i]!, // Use non-null assertion since we know the array has the right length
-          vectors[i]!, // Same for vectors[i]
+          vectorId: vectorIds[i]!, // Use non-null assertion since we know the array has the right length
+          vector: vectors[i]!, // Same for vectors[i]
           columnValues,
           remainingMetadata,
-        );
-=======
-        const query = `
-          INSERT INTO ${tableName} (vector_id, embedding, metadata)
-          VALUES ($1, $2::${vectorType}, $3::jsonb)
-          ON CONFLICT (vector_id)
-          DO UPDATE SET
-            embedding = $2::${vectorType},
-            metadata = $3::jsonb
-          RETURNING embedding::text
-        `;
->>>>>>> d18d270c
+          vectorType,
+        });
 
         await client.query(query, values);
       }
@@ -564,21 +552,29 @@
   /**
    * Builds dynamic upsert query based on available columns
    */
-  private buildUpsertQuery(
-    tableName: string,
-    vectorId: string,
-    vector: number[],
-    columnValues: Record<string, any>,
-    remainingMetadata: Record<string, any>,
-  ): { query: string; values: any[] } {
+  private buildUpsertQuery({
+    tableName,
+    vectorId,
+    vector,
+    columnValues,
+    remainingMetadata,
+    vectorType,
+  }: {
+    tableName: string;
+    vectorId: string;
+    vector: number[];
+    columnValues: Record<string, any>;
+    remainingMetadata: Record<string, any>;
+    vectorType: string;
+  }): { query: string; values: any[] } {
     // Base columns that are always included
     const columns = ['vector_id', 'embedding', 'metadata'];
     const values: any[] = [vectorId, `[${vector.join(',')}]`, JSON.stringify(remainingMetadata)];
-    const placeholders = ['$1', '$2::vector', '$3::jsonb'];
+    const placeholders = ['$1', `$2::${vectorType}`, '$3::jsonb'];
 
     // Add dynamic columns
     let paramIndex = 4;
-    const updateClauses = ['embedding = $2::vector', 'metadata = $3::jsonb'];
+    const updateClauses = [`embedding = $2::${vectorType}`, 'metadata = $3::jsonb'];
 
     for (const [columnName, value] of Object.entries(columnValues)) {
       columns.push(`"${columnName}"`);
