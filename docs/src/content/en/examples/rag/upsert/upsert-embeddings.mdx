--- conflicted
+++ resolved
@@ -10,26 +10,15 @@
 
 After generating embeddings, you need to store them in a database that supports vector similarity search. This example shows how to store embeddings in various vector databases for later retrieval.
 
-<<<<<<< HEAD
-{/* 
-  LLM CONTEXT: This Tabs component demonstrates how to upsert (insert/update) embeddings into different vector databases.
-  Each tab shows a complete example of storing embeddings in a specific vector database provider.
-  The tabs help users understand the consistent API pattern across different vector stores while showing provider-specific configuration.
-  Each tab includes document chunking, embedding generation, index creation, and data insertion for that specific database.
-  The providers include PgVector, Pinecone, Qdrant, Chroma, Astra DB, LibSQL, Upstash, Cloudflare, MongoDB, OpenSearch, and Couchbase.
-*/}
-<Tabs items={['PgVector', 'Pinecone', 'Qdrant', 'Chroma', 'Astra DB', 'LibSQL', 'Upstash', 'Cloudflare', 'MongoDB', 'OpenSearch', 'Couchbase']}>
-=======
 {/*
 LLM CONTEXT: This Tabs component demonstrates how to upsert (insert/update) embeddings into different vector databases.
 Each tab shows a complete example of storing embeddings in a specific vector database provider.
 The tabs help users understand the consistent API pattern across different vector stores while showing provider-specific configuration.
 Each tab includes document chunking, embedding generation, index creation, and data insertion for that specific database.
-The providers include PgVector, Pinecone, Qdrant, Chroma, Astra DB, LibSQL, Upstash, Cloudflare, and MongoDB.
+The providers include PgVector, Pinecone, Qdrant, Chroma, Astra DB, LibSQL, Upstash, Cloudflare, MongoDB, OpenSearch, and Couchbase.
 */}
 
-<Tabs items={['PgVector', 'Pinecone', 'Qdrant', 'Chroma', 'Astra DB', 'LibSQL', 'Upstash', 'Cloudflare', 'MongoDB']}>
->>>>>>> 8dde0da7
+<Tabs items={['PgVector', 'Pinecone', 'Qdrant', 'Chroma', 'Astra DB', 'LibSQL', 'Upstash', 'Cloudflare', 'MongoDB', 'OpenSearch', 'Couchbase']}>
   <Tabs.Tab>
   The `PgVector` class provides methods to create indexes and insert embeddings into PostgreSQL with the pgvector extension.
     ```tsx copy
